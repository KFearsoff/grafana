--- conflicted
+++ resolved
@@ -24,11 +24,7 @@
 // DashboardProvisionerFactory creates DashboardProvisioners based on input
 type DashboardProvisionerFactory func(string) (DashboardProvisioner, error)
 
-<<<<<<< HEAD
-// Provisioner is responsible for syncing dashboard from disk to Grafanas database.
-=======
 // Provisioner is responsible for syncing dashboard from disk to Grafana's database.
->>>>>>> 16f5d60d
 type Provisioner struct {
 	log         log.Logger
 	fileReaders []*FileReader
