// NOTE: This file was auto generated.  DO NOT EDIT DIRECTLY!
// To change feature flags, edit:
//  pkg/services/featuremgmt/registry.go
// Then run tests in:
//  pkg/services/featuremgmt/toggles_gen_test.go

package featuremgmt

const (
	// FlagAlertingBigTransactions
	// Use big transactions for alerting database writes
	FlagAlertingBigTransactions = "alertingBigTransactions"

	// FlagTrimDefaults
	// Use cue schema to remove values that will be applied automatically
	FlagTrimDefaults = "trimDefaults"

	// FlagDisableEnvelopeEncryption
	// Disable envelope encryption (emergency only)
	FlagDisableEnvelopeEncryption = "disableEnvelopeEncryption"

	// FlagDatabaseMetrics
	// Add prometheus metrics for database tables
	FlagDatabaseMetrics = "database_metrics"

	// FlagDashboardPreviews
	// Create and show thumbnails for dashboard search results
	FlagDashboardPreviews = "dashboardPreviews"

	// FlagDashboardPreviewsAdmin
	// Manage the dashboard previews crawler process from the UI
	FlagDashboardPreviewsAdmin = "dashboardPreviewsAdmin"

	// FlagLiveConfig
	// Save grafana live configuration in SQL tables
	FlagLiveConfig = "live-config"

	// FlagLivePipeline
	// enable a generic live processing pipeline
	FlagLivePipeline = "live-pipeline"

	// FlagLiveServiceWebWorker
	// This will use a webworker thread to processes events rather than the main thread
	FlagLiveServiceWebWorker = "live-service-web-worker"

	// FlagQueryOverLive
	// Use grafana live websocket to execute backend queries
	FlagQueryOverLive = "queryOverLive"

	// FlagPanelTitleSearch
	// Search for dashboards using panel title
	FlagPanelTitleSearch = "panelTitleSearch"

	// FlagTempoApmTable
	// Show APM table
	FlagTempoApmTable = "tempoApmTable"

	// FlagPrometheusAzureOverrideAudience
	// Experimental. Allow override default AAD audience for Azure Prometheus endpoint
	FlagPrometheusAzureOverrideAudience = "prometheusAzureOverrideAudience"

	// FlagInfluxdbBackendMigration
	// Query InfluxDB InfluxQL without the proxy
	FlagInfluxdbBackendMigration = "influxdbBackendMigration"

	// FlagShowFeatureFlagsInUI
	// Show feature flags in the settings UI
	FlagShowFeatureFlagsInUI = "showFeatureFlagsInUI"

	// FlagPublicDashboards
	// enables public access to dashboards
	FlagPublicDashboards = "publicDashboards"

	// FlagLokiLive
	// support websocket streaming for loki (early prototype)
	FlagLokiLive = "lokiLive"

	// FlagLokiDataframeApi
	// use experimental loki api for websocket streaming (early prototype)
	FlagLokiDataframeApi = "lokiDataframeApi"

	// FlagLokiMonacoEditor
	// Access to Monaco query editor for Loki
	FlagLokiMonacoEditor = "lokiMonacoEditor"

	// FlagSwaggerUi
	// Serves swagger UI
	FlagSwaggerUi = "swaggerUi"

	// FlagFeatureHighlights
	// Highlight Enterprise features
	FlagFeatureHighlights = "featureHighlights"

	// FlagDashboardComments
	// Enable dashboard-wide comments
	FlagDashboardComments = "dashboardComments"

	// FlagAnnotationComments
	// Enable annotation comments
	FlagAnnotationComments = "annotationComments"

	// FlagMigrationLocking
	// Lock database during migrations
	FlagMigrationLocking = "migrationLocking"

	// FlagStorage
	// Configurable storage for dashboards, datasources, and resources
	FlagStorage = "storage"

	// FlagDashboardsFromStorage
	// Load dashboards from the generic storage interface
	FlagDashboardsFromStorage = "dashboardsFromStorage"

	// FlagExport
	// Export grafana instance (to git, etc)
	FlagExport = "export"

	// FlagAzureMonitorResourcePickerForMetrics
	// New UI for Azure Monitor Metrics Query
	FlagAzureMonitorResourcePickerForMetrics = "azureMonitorResourcePickerForMetrics"

	// FlagExplore2Dashboard
	// Experimental Explore to Dashboard workflow
	FlagExplore2Dashboard = "explore2Dashboard"

	// FlagExploreMixedDatasource
	// Enable mixed datasource in Explore
	FlagExploreMixedDatasource = "exploreMixedDatasource"

	// FlagTracing
	// Adds trace ID to error notifications
	FlagTracing = "tracing"

	// FlagCommandPalette
	// Enable command palette
	FlagCommandPalette = "commandPalette"

	// FlagCorrelations
	// Correlations page
	FlagCorrelations = "correlations"

	// FlagCloudWatchDynamicLabels
	// Use dynamic labels instead of alias patterns in CloudWatch datasource
	FlagCloudWatchDynamicLabels = "cloudWatchDynamicLabels"

	// FlagDatasourceQueryMultiStatus
	// Introduce HTTP 207 Multi Status for api/ds/query
	FlagDatasourceQueryMultiStatus = "datasourceQueryMultiStatus"

	// FlagTraceToMetrics
	// Enable trace to metrics links
	FlagTraceToMetrics = "traceToMetrics"

	// FlagPrometheusStreamingJSONParser
	// Enable streaming JSON parser for Prometheus datasource
	FlagPrometheusStreamingJSONParser = "prometheusStreamingJSONParser"

	// FlagPrometheusStreamingJSONParserTest
	// Run both old and streaming requests and log differences
	FlagPrometheusStreamingJSONParserTest = "prometheusStreamingJSONParserTest"

	// FlagValidateDashboardsOnSave
	// Validate dashboard JSON POSTed to api/dashboards/db
	FlagValidateDashboardsOnSave = "validateDashboardsOnSave"

	// FlagAutoMigrateGraphPanels
	// Replace the angular graph panel with timeseries
	FlagAutoMigrateGraphPanels = "autoMigrateGraphPanels"

	// FlagPrometheusWideSeries
	// Enable wide series responses in the Prometheus datasource
	FlagPrometheusWideSeries = "prometheusWideSeries"

	// FlagCanvasPanelNesting
	// Allow elements nesting
	FlagCanvasPanelNesting = "canvasPanelNesting"

	// FlagScenes
	// Experimental framework to build interactive dashboards
	FlagScenes = "scenes"

	// FlagUseLegacyHeatmapPanel
	// Continue to use the angular/flot based heatmap panel
	FlagUseLegacyHeatmapPanel = "useLegacyHeatmapPanel"

	// FlagDisableSecretsCompatibility
	// Disable duplicated secret storage in legacy tables
	FlagDisableSecretsCompatibility = "disableSecretsCompatibility"

	// FlagLogRequestsInstrumentedAsUnknown
	// Logs the path for requests that are instrumented as unknown
	FlagLogRequestsInstrumentedAsUnknown = "logRequestsInstrumentedAsUnknown"

	// FlagDataConnectionsConsole
	// Enables a new top-level page called Connections. This page is an experiment for better grouping of installing / configuring data sources and other plugins.
	FlagDataConnectionsConsole = "dataConnectionsConsole"

	// FlagInternationalization
	// Enables work-in-progress internationalization
	FlagInternationalization = "internationalization"

	// FlagTopnav
	// New top nav and page layouts
	FlagTopnav = "topnav"

	// FlagGrpcServer
	// Run GRPC server
	FlagGrpcServer = "grpcServer"

	// FlagObjectStore
	// SQL based object store
	FlagObjectStore = "objectStore"

	// FlagTraceqlEditor
	// Show the TraceQL editor in the explore page
	FlagTraceqlEditor = "traceqlEditor"

	// FlagFlameGraph
	// Show the flame graph
	FlagFlameGraph = "flameGraph"

	// FlagRedshiftAsyncQueryDataSupport
	// Enable async query data support for Redshift
	FlagRedshiftAsyncQueryDataSupport = "redshiftAsyncQueryDataSupport"

	// FlagAthenaAsyncQueryDataSupport
	// Enable async query data support for Athena
	FlagAthenaAsyncQueryDataSupport = "athenaAsyncQueryDataSupport"

	// FlagIncreaseInMemDatabaseQueryCache
	// Enable more in memory caching for database queries
	FlagIncreaseInMemDatabaseQueryCache = "increaseInMemDatabaseQueryCache"

<<<<<<< HEAD
	// FlagQueryLibrary
	// Datasource queries as a first-class object
	FlagQueryLibrary = "queryLibrary"
=======
	// FlagNewPanelChromeUI
	// Show updated look and feel of grafana-ui PanelChrome: panel header, icons, and menu
	FlagNewPanelChromeUI = "newPanelChromeUI"

	// FlagQueryLibrary
	// Reusable query library
	FlagQueryLibrary = "queryLibrary"

	// FlagMysqlAnsiQuotes
	// Use double quote to escape keyword in Mysql query
	FlagMysqlAnsiQuotes = "mysqlAnsiQuotes"
>>>>>>> 004bb768
)<|MERGE_RESOLUTION|>--- conflicted
+++ resolved
@@ -231,11 +231,6 @@
 	// Enable more in memory caching for database queries
 	FlagIncreaseInMemDatabaseQueryCache = "increaseInMemDatabaseQueryCache"
 
-<<<<<<< HEAD
-	// FlagQueryLibrary
-	// Datasource queries as a first-class object
-	FlagQueryLibrary = "queryLibrary"
-=======
 	// FlagNewPanelChromeUI
 	// Show updated look and feel of grafana-ui PanelChrome: panel header, icons, and menu
 	FlagNewPanelChromeUI = "newPanelChromeUI"
@@ -247,5 +242,4 @@
 	// FlagMysqlAnsiQuotes
 	// Use double quote to escape keyword in Mysql query
 	FlagMysqlAnsiQuotes = "mysqlAnsiQuotes"
->>>>>>> 004bb768
 )