package database

import (
	"context"
	"encoding/json"

	"github.com/grafana/grafana/pkg/infra/db"
	"github.com/grafana/grafana/pkg/infra/log"
	"github.com/grafana/grafana/pkg/models"
	"github.com/grafana/grafana/pkg/services/dashboards"
	"github.com/grafana/grafana/pkg/services/publicdashboards"
	. "github.com/grafana/grafana/pkg/services/publicdashboards/models"
)

// Define the storage implementation. We're generating the mock implementation
// automatically
type PublicDashboardStoreImpl struct {
	sqlStore db.DB
	log      log.Logger
}

var LogPrefix = "publicdashboards.store"

// Gives us a compile time error if our database does not adhere to contract of
// the interface
var _ publicdashboards.Store = (*PublicDashboardStoreImpl)(nil)

// Factory used by wire to dependency injection
func ProvideStore(sqlStore db.DB) *PublicDashboardStoreImpl {
	return &PublicDashboardStoreImpl{
		sqlStore: sqlStore,
		log:      log.New(LogPrefix),
	}
}

// FindAll Returns a list of public dashboards by orgId
func (d *PublicDashboardStoreImpl) FindAll(ctx context.Context, orgId int64) ([]PublicDashboardListResponse, error) {
	resp := make([]PublicDashboardListResponse, 0)

	err := d.sqlStore.WithTransactionalDbSession(ctx, func(sess *db.Session) error {
		sess.Table("dashboard_public").
			Join("LEFT", "dashboard", "dashboard.uid = dashboard_public.dashboard_uid AND dashboard.org_id = dashboard_public.org_id").
			Cols("dashboard_public.uid", "dashboard_public.access_token", "dashboard_public.dashboard_uid", "dashboard_public.is_enabled", "dashboard.title").
			Where("dashboard_public.org_id = ?", orgId).
			OrderBy(" is_enabled DESC, dashboard.title IS NULL, dashboard.title ASC")

		err := sess.Find(&resp)
		return err
	})

	if err != nil {
		return nil, err
	}

	return resp, nil
}

func (d *PublicDashboardStoreImpl) FindDashboard(ctx context.Context, dashboardUid string, orgId int64) (*models.Dashboard, error) {
	dashboard := &models.Dashboard{Uid: dashboardUid, OrgId: orgId}
	err := d.sqlStore.WithTransactionalDbSession(ctx, func(sess *db.Session) error {
		has, err := sess.Get(dashboard)
		if err != nil {
			return err
		}
		if !has {
			return ErrPublicDashboardNotFound
		}
		return nil
	})

	return dashboard, err
}

<<<<<<< HEAD
func (d *PublicDashboardStoreImpl) Delete(ctx context.Context, userOrgId int64, dashboardUid string, uid string) error {
	dashboard := &PublicDashboard{OrgId: userOrgId, DashboardUid: dashboardUid, Uid: uid}
	return d.sqlStore.WithTransactionalDbSession(ctx, func(sess *db.Session) error {
		_, err := sess.Delete(dashboard)
		if err != nil {
			return err
		}
		return nil
	})
}

// Find Returns public dashboard configuration by Uid or nil if not found
=======
// Find Returns public dashboard by Uid or nil if not found
>>>>>>> 6a6fdbc1
func (d *PublicDashboardStoreImpl) Find(ctx context.Context, uid string) (*PublicDashboard, error) {
	if uid == "" {
		return nil, nil
	}

	var found bool
	pdRes := &PublicDashboard{Uid: uid}
	err := d.sqlStore.WithTransactionalDbSession(ctx, func(sess *db.Session) error {
		var err error
		found, err = sess.Get(pdRes)
		return err
	})

	if err != nil {
		return nil, err
	}

	if !found {
		return nil, nil
	}

	return pdRes, err
}

// FindByAccessToken Returns public dashboard by access token or nil if not found
func (d *PublicDashboardStoreImpl) FindByAccessToken(ctx context.Context, accessToken string) (*PublicDashboard, error) {
	if accessToken == "" {
		return nil, ErrPublicDashboardIdentifierNotSet
	}

	var found bool
	pdRes := &PublicDashboard{AccessToken: accessToken}
	err := d.sqlStore.WithTransactionalDbSession(ctx, func(sess *db.Session) error {
		var err error
		found, err = sess.Get(pdRes)
		return err
	})

	if err != nil {
		return nil, err
	}

	if !found {
		return nil, nil
	}

	return pdRes, err
}

// FindByDashboardUid Retrieves public dashboard by dashboard uid
func (d *PublicDashboardStoreImpl) FindByDashboardUid(ctx context.Context, orgId int64, dashboardUid string) (*PublicDashboard, error) {
	if dashboardUid == "" {
		return nil, dashboards.ErrDashboardIdentifierNotSet
	}

	pdRes := &PublicDashboard{OrgId: orgId, DashboardUid: dashboardUid}
	err := d.sqlStore.WithTransactionalDbSession(ctx, func(sess *db.Session) error {
		// publicDashboard
		exists, err := sess.Get(pdRes)
		if err != nil {
			return err
		}
		if !exists {
			return ErrPublicDashboardNotFound
		}

		return nil
	})

	if err != nil {
		return nil, err
	}

	return pdRes, err
}

// Save Persists public dashboard
func (d *PublicDashboardStoreImpl) Save(ctx context.Context, cmd SavePublicDashboardCommand) error {
	if cmd.PublicDashboard.DashboardUid == "" {
		return dashboards.ErrDashboardIdentifierNotSet
	}

	err := d.sqlStore.WithTransactionalDbSession(ctx, func(sess *db.Session) error {
		_, err := sess.UseBool("is_enabled").Insert(&cmd.PublicDashboard)
		if err != nil {
			return err
		}

		return nil
	})

	return err
}

// Update updates existing public dashboard
func (d *PublicDashboardStoreImpl) Update(ctx context.Context, cmd SavePublicDashboardCommand) error {
	err := d.sqlStore.WithTransactionalDbSession(ctx, func(sess *db.Session) error {
		timeSettingsJSON, err := json.Marshal(cmd.PublicDashboard.TimeSettings)
		if err != nil {
			return err
		}

		_, err = sess.Exec("UPDATE dashboard_public SET is_enabled = ?, annotations_enabled = ?, time_settings = ?, updated_by = ?, updated_at = ? WHERE uid = ?",
			cmd.PublicDashboard.IsEnabled,
			cmd.PublicDashboard.AnnotationsEnabled,
			string(timeSettingsJSON),
			cmd.PublicDashboard.UpdatedBy,
			cmd.PublicDashboard.UpdatedAt.UTC().Format("2006-01-02 15:04:05"),
			cmd.PublicDashboard.Uid)

		if err != nil {
			return err
		}

		return nil
	})

	return err
}

// ExistsEnabledByDashboardUid Responds true if there is an enabled public dashboard for a dashboard uid
func (d *PublicDashboardStoreImpl) ExistsEnabledByDashboardUid(ctx context.Context, dashboardUid string) (bool, error) {
	hasPublicDashboard := false
	err := d.sqlStore.WithDbSession(ctx, func(dbSession *db.Session) error {
		sql := "SELECT COUNT(*) FROM dashboard_public WHERE dashboard_uid=? AND is_enabled=true"

		result, err := dbSession.SQL(sql, dashboardUid).Count()
		if err != nil {
			return err
		}

		hasPublicDashboard = result > 0
		return err
	})

	return hasPublicDashboard, err
}

// ExistsEnabledByAccessToken Responds true if the accessToken exists and the public dashboard is enabled
func (d *PublicDashboardStoreImpl) ExistsEnabledByAccessToken(ctx context.Context, accessToken string) (bool, error) {
	hasPublicDashboard := false
	err := d.sqlStore.WithDbSession(ctx, func(dbSession *db.Session) error {
		sql := "SELECT COUNT(*) FROM dashboard_public WHERE access_token=? AND is_enabled=true"

		result, err := dbSession.SQL(sql, accessToken).Count()
		if err != nil {
			return err
		}

		hasPublicDashboard = result > 0
		return err
	})

	return hasPublicDashboard, err
}

// GetOrgIdByAccessToken Returns the public dashboard OrgId if exists and is enabled.
func (d *PublicDashboardStoreImpl) GetOrgIdByAccessToken(ctx context.Context, accessToken string) (int64, error) {
	var orgId int64
	err := d.sqlStore.WithDbSession(ctx, func(dbSession *db.Session) error {
		sql := "SELECT org_id FROM dashboard_public WHERE access_token=? AND is_enabled=true"

		_, err := dbSession.SQL(sql, accessToken).Get(&orgId)
		if err != nil {
			return err
		}

		return err
	})

	return orgId, err
}<|MERGE_RESOLUTION|>--- conflicted
+++ resolved
@@ -71,22 +71,7 @@
 	return dashboard, err
 }
 
-<<<<<<< HEAD
-func (d *PublicDashboardStoreImpl) Delete(ctx context.Context, userOrgId int64, dashboardUid string, uid string) error {
-	dashboard := &PublicDashboard{OrgId: userOrgId, DashboardUid: dashboardUid, Uid: uid}
-	return d.sqlStore.WithTransactionalDbSession(ctx, func(sess *db.Session) error {
-		_, err := sess.Delete(dashboard)
-		if err != nil {
-			return err
-		}
-		return nil
-	})
-}
-
-// Find Returns public dashboard configuration by Uid or nil if not found
-=======
 // Find Returns public dashboard by Uid or nil if not found
->>>>>>> 6a6fdbc1
 func (d *PublicDashboardStoreImpl) Find(ctx context.Context, uid string) (*PublicDashboard, error) {
 	if uid == "" {
 		return nil, nil
@@ -207,6 +192,17 @@
 	return err
 }
 
+func (d *PublicDashboardStoreImpl) Delete(ctx context.Context, userOrgId int64, dashboardUid string, uid string) error {
+	dashboard := &PublicDashboard{OrgId: userOrgId, DashboardUid: dashboardUid, Uid: uid}
+	return d.sqlStore.WithTransactionalDbSession(ctx, func(sess *db.Session) error {
+		_, err := sess.Delete(dashboard)
+		if err != nil {
+			return err
+		}
+		return nil
+	})
+}
+
 // ExistsEnabledByDashboardUid Responds true if there is an enabled public dashboard for a dashboard uid
 func (d *PublicDashboardStoreImpl) ExistsEnabledByDashboardUid(ctx context.Context, dashboardUid string) (bool, error) {
 	hasPublicDashboard := false
