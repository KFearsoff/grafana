--- conflicted
+++ resolved
@@ -42,11 +42,7 @@
 		return nil, receiverInitError{Cfg: *model, Reason: "could not find URL property in settings"}
 	}
 
-<<<<<<< HEAD
-	apikey := fn(model.SecureSettings, "apikey", model.Settings.Get("apikey").MustString())
-=======
-	apikey := fn(context.Background(), model.SecureSettings, "apikey", model.Settings.Get("apikey").MustString(), setting.SecretKey)
->>>>>>> 698ed15f
+	apikey := fn(context.Background(), model.SecureSettings, "apikey", model.Settings.Get("apikey").MustString())
 	if apikey == "" {
 		return nil, receiverInitError{Cfg: *model, Reason: "could not find the API key property in settings"}
 	}
