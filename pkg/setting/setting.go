--- conflicted
+++ resolved
@@ -459,14 +459,11 @@
 	// Access Control
 	RBACEnabled         bool
 	RBACPermissionCache bool
-<<<<<<< HEAD
 	// Undocumented option as a backup in case removing builtin-role assignment
 	// fails
 	RBACBuiltInRoleAssignmentEnabled bool
-=======
 	// Enable Permission validation during role creation and provisioning
 	RBACPermissionValidationEnabled bool
->>>>>>> 3268e36f
 	// GRPC Server.
 	GRPCServerNetwork   string
 	GRPCServerAddress   string
@@ -1545,15 +1542,12 @@
 	return nil
 }
 
-<<<<<<< HEAD
-=======
 // IsLegacyAlertingEnabled returns whether the legacy alerting is enabled or not.
 // It's safe to be used only after readAlertingSettings() and ReadUnifiedAlertingSettings() are executed.
 func IsLegacyAlertingEnabled() bool {
 	return AlertingEnabled != nil && *AlertingEnabled
 }
 
->>>>>>> 3268e36f
 func readSnapshotsSettings(cfg *Cfg, iniFile *ini.File) error {
 	snapshots := iniFile.Section("snapshots")
 
