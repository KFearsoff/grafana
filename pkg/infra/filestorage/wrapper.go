--- conflicted
+++ resolved
@@ -268,13 +268,7 @@
 	if options == nil {
 		options = &ListOptions{}
 		options.Recursive = folderQuery
-<<<<<<< HEAD
-		if b.pathFilters != nil {
-			options.PathFilters = b.pathFilters
-		}
-=======
 		options.PathFilters = b.pathFilters
->>>>>>> 7752ec3d
 
 		return &ListOptions{
 			Recursive:   folderQuery,
@@ -283,56 +277,6 @@
 	}
 
 	if options.PathFilters == nil {
-<<<<<<< HEAD
-		if b.pathFilters != nil {
-			options.PathFilters = b.pathFilters
-		} else {
-			options.PathFilters = allowAllPathFilters()
-		}
-	}
-
-	if b.pathFilters != nil && b.pathFilters.allowedPrefixes != nil {
-		if options.allowedPrefixes != nil {
-			options.allowedPrefixes = append(options.allowedPrefixes, b.pathFilters.allowedPrefixes...)
-		} else {
-			copiedPrefixes := make([]string, len(b.pathFilters.allowedPrefixes))
-			copy(copiedPrefixes, b.pathFilters.allowedPrefixes)
-			options.allowedPrefixes = copiedPrefixes
-		}
-	}
-
-	if b.pathFilters != nil && b.pathFilters.allowedPaths != nil {
-		if options.allowedPaths != nil {
-			options.allowedPaths = append(options.allowedPaths, b.pathFilters.allowedPaths...)
-		} else {
-			copiedPaths := make([]string, len(b.pathFilters.allowedPaths))
-			copy(copiedPaths, b.pathFilters.allowedPaths)
-			options.allowedPaths = copiedPaths
-		}
-	}
-
-	if b.pathFilters != nil && b.pathFilters.disallowedPrefixes != nil {
-		if options.disallowedPrefixes != nil {
-			options.disallowedPrefixes = append(options.disallowedPrefixes, b.pathFilters.disallowedPrefixes...)
-		} else {
-			copiedPrefixes := make([]string, len(b.pathFilters.disallowedPrefixes))
-			copy(copiedPrefixes, b.pathFilters.disallowedPrefixes)
-			options.disallowedPrefixes = copiedPrefixes
-		}
-	}
-
-	if b.pathFilters != nil && b.pathFilters.disallowedPaths != nil {
-		if options.disallowedPaths != nil {
-			options.disallowedPaths = append(options.disallowedPaths, b.pathFilters.disallowedPaths...)
-		} else {
-			copiedPaths := make([]string, len(b.pathFilters.disallowedPaths))
-			copy(copiedPaths, b.pathFilters.disallowedPaths)
-			options.disallowedPaths = copiedPaths
-		}
-	}
-
-	return options
-=======
 		return &ListOptions{
 			Recursive:   options.Recursive,
 			PathFilters: b.pathFilters,
@@ -344,7 +288,6 @@
 		Recursive:   options.Recursive,
 		PathFilters: addPathFilters(rootedFilters, b.pathFilters),
 	}
->>>>>>> 7752ec3d
 }
 
 func (b wrapper) ListFiles(ctx context.Context, path string, paging *Paging, options *ListOptions) (*ListFilesResponse, error) {
