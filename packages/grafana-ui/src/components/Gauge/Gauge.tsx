import React, { PureComponent } from 'react';
import $ from 'jquery';

<<<<<<< HEAD
import { ValueMapping, Threshold, MappingType, BasicGaugeColor, ValueMap, RangeMap } from '../../types/panel';
import { TimeSeriesVMs } from '../../types/series';
import { getValueFormat } from '../../utils/valueFormats/valueFormats';
import { GrafanaTheme } from '../../types';
import { getColorFromHexRgbOrName } from '../../utils/namedColorsPalette';

type TimeSeriesValue = string | number | null;
=======
import { ValueMapping, Threshold, ThemeName, BasicGaugeColor, ThemeNames } from '../../types/panel';
import { TimeSeriesVMs } from '../../types/series';
import { getValueFormat } from '../../utils/valueFormats/valueFormats';
import { TimeSeriesValue, getMappedValue } from '../../utils/valueMappings';
>>>>>>> 6d9246d4

export interface Props {
  decimals: number;
  height: number;
  valueMappings: ValueMapping[];
  maxValue: number;
  minValue: number;
  prefix: string;
  timeSeries: TimeSeriesVMs;
  thresholds: Threshold[];
  showThresholdMarkers: boolean;
  showThresholdLabels: boolean;
  stat: string;
  suffix: string;
  unit: string;
  width: number;
  theme?: GrafanaTheme;
}

export class Gauge extends PureComponent<Props> {
  canvasElement: any;

  static defaultProps = {
    maxValue: 100,
    valueMappings: [],
    minValue: 0,
    prefix: '',
    showThresholdMarkers: true,
    showThresholdLabels: false,
    suffix: '',
    thresholds: [],
    unit: 'none',
    stat: 'avg',
    theme: GrafanaTheme.Dark,
  };

  componentDidMount() {
    this.draw();
  }

  componentDidUpdate() {
    this.draw();
  }

  formatValue(value: TimeSeriesValue) {
    const { decimals, valueMappings, prefix, suffix, unit } = this.props;

    if (isNaN(value as number)) {
      return value;
    }

    if (valueMappings.length > 0) {
      const valueMappedValue = getMappedValue(valueMappings, value);
      if (valueMappedValue) {
        return `${prefix} ${valueMappedValue.text} ${suffix}`;
      }
    }

    const formatFunc = getValueFormat(unit);
    const formattedValue = formatFunc(value as number, decimals);
    const handleNoValueValue = formattedValue || 'no value';

    return `${prefix} ${handleNoValueValue} ${suffix}`;
  }

  getFontColor(value: TimeSeriesValue) {
    const { thresholds, theme } = this.props;

    if (thresholds.length === 1) {
      return getColorFromHexRgbOrName(thresholds[0].color, theme);
    }

    const atThreshold = thresholds.filter(threshold => (value as number) === threshold.value)[0];
    if (atThreshold) {
      return getColorFromHexRgbOrName(atThreshold.color, theme);
    }

    const belowThreshold = thresholds.filter(threshold => (value as number) > threshold.value);

    if (belowThreshold.length > 0) {
      const nearestThreshold = belowThreshold.sort((t1, t2) => t2.value - t1.value)[0];
      return getColorFromHexRgbOrName(nearestThreshold.color, theme);
    }

    return BasicGaugeColor.Red;
  }

  getFormattedThresholds() {
    const { maxValue, minValue, thresholds, theme } = this.props;

    const thresholdsSortedByIndex = [...thresholds].sort((t1, t2) => t1.index - t2.index);
    const lastThreshold = thresholdsSortedByIndex[thresholdsSortedByIndex.length - 1];

    const formattedThresholds = [
      ...thresholdsSortedByIndex.map(threshold => {
        if (threshold.index === 0) {
          return { value: minValue, color: getColorFromHexRgbOrName(threshold.color, theme) };
        }

        const previousThreshold = thresholdsSortedByIndex[threshold.index - 1];
        return { value: threshold.value, color: getColorFromHexRgbOrName(previousThreshold.color, theme) };
      }),
      { value: maxValue, color: getColorFromHexRgbOrName(lastThreshold.color, theme) },
    ];

    return formattedThresholds;
  }

  draw() {
    const {
      maxValue,
      minValue,
      timeSeries,
      showThresholdLabels,
      showThresholdMarkers,
      width,
      height,
      stat,
      theme,
    } = this.props;

    let value: TimeSeriesValue = '';

    if (timeSeries[0]) {
      value = timeSeries[0].stats[stat];
    } else {
      value = null;
    }

    const dimension = Math.min(width, height * 1.3);
    const backgroundColor = theme === GrafanaTheme.Light ? 'rgb(230,230,230)' : 'rgb(38,38,38)';
    const fontScale = parseInt('80', 10) / 100;
    const fontSize = Math.min(dimension / 5, 100) * fontScale;
    const gaugeWidthReduceRatio = showThresholdLabels ? 1.5 : 1;
    const gaugeWidth = Math.min(dimension / 6, 60) / gaugeWidthReduceRatio;
    const thresholdMarkersWidth = gaugeWidth / 5;
    const thresholdLabelFontSize = fontSize / 2.5;

    const options = {
      series: {
        gauges: {
          gauge: {
            min: minValue,
            max: maxValue,
            background: { color: backgroundColor },
            border: { color: null },
            shadow: { show: false },
            width: gaugeWidth,
          },
          frame: { show: false },
          label: { show: false },
          layout: { margin: 0, thresholdWidth: 0 },
          cell: { border: { width: 0 } },
          threshold: {
            values: this.getFormattedThresholds(),
            label: {
              show: showThresholdLabels,
              margin: thresholdMarkersWidth + 1,
              font: { size: thresholdLabelFontSize },
            },
            show: showThresholdMarkers,
            width: thresholdMarkersWidth,
          },
          value: {
            color: this.getFontColor(value),
            formatter: () => {
              return this.formatValue(value);
            },
            font: { size: fontSize, family: '"Helvetica Neue", Helvetica, Arial, sans-serif' },
          },
          show: true,
        },
      },
    };

    const plotSeries = { data: [[0, value]] };

    try {
      $.plot(this.canvasElement, [plotSeries], options);
    } catch (err) {
      console.log('Gauge rendering error', err, options, timeSeries);
    }
  }

  render() {
    const { height, width } = this.props;

    return (
      <div className="singlestat-panel">
        <div
          style={{
            height: `${height * 0.9}px`,
            width: `${Math.min(width, height * 1.3)}px`,
            top: '10px',
            margin: 'auto',
          }}
          ref={element => (this.canvasElement = element)}
        />
      </div>
    );
  }
}

export default Gauge;<|MERGE_RESOLUTION|>--- conflicted
+++ resolved
@@ -1,20 +1,13 @@
 import React, { PureComponent } from 'react';
 import $ from 'jquery';
 
-<<<<<<< HEAD
-import { ValueMapping, Threshold, MappingType, BasicGaugeColor, ValueMap, RangeMap } from '../../types/panel';
+import { ValueMapping, Threshold, BasicGaugeColor } from '../../types/panel';
 import { TimeSeriesVMs } from '../../types/series';
+import { GrafanaTheme } from '../../types';
 import { getValueFormat } from '../../utils/valueFormats/valueFormats';
-import { GrafanaTheme } from '../../types';
 import { getColorFromHexRgbOrName } from '../../utils/namedColorsPalette';
 
 type TimeSeriesValue = string | number | null;
-=======
-import { ValueMapping, Threshold, ThemeName, BasicGaugeColor, ThemeNames } from '../../types/panel';
-import { TimeSeriesVMs } from '../../types/series';
-import { getValueFormat } from '../../utils/valueFormats/valueFormats';
-import { TimeSeriesValue, getMappedValue } from '../../utils/valueMappings';
->>>>>>> 6d9246d4
 
 export interface Props {
   decimals: number;
