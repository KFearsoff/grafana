.dashboard-container {
  padding: $dashboard-padding;
  width: 100%;
}

.template-variable {
  color: $variable;
}



div.flot-text {
  color: $text-color !important;
}

.panel {
  &--solo {
    .panel-container {
      border: none;
    }
  }
}

.panel-container {
  background-color: $panel-bg;
<<<<<<< HEAD
=======
  border: $panel-border;
>>>>>>> 11f6c4eb
  position: relative;

  &.panel-transparent {
    background-color: transparent;
    border: none;
  }
}

.panel-content {
  padding: 0px 10px 5px 10px;
}

.panel-title-container {
  min-height: 9px;
  cursor: move;
  word-wrap: break-word;
  display: block;
}

.panel-title {
  border: 0px;
  font-weight: $font-weight-semi-bold;
  position: relative;
  width: 100%;
  display: block;
  padding-bottom: 2px;
}

.panel-title-text {
  cursor: pointer;
<<<<<<< HEAD
=======
  font-weight: $font-weight-semi-bold;
>>>>>>> 11f6c4eb

  &:hover {
    color: $link-hover-color;
  }
}

.panel-menu-container {
  width: 1px;
  height: 19px;
  display: inline-block;
}

.panel-menu-toggle {
  color: $text-color-weak;
  cursor: pointer;
  padding: 3px 5px;
  visibility: hidden;
  opacity: 0;
  position: absolute;
  width: 16px;
  height: 16px;
  left: 1px;
  top: 4px;

  &:hover {
    color: $link-hover-color;
  }
}

.panel-loading {
  position:absolute;
  top: -3px;
  right: 0px;
  z-index: 800;
  font-size: $font-size-sm;
  color: $text-color-weak;
}

.panel-header {
  text-align: center;

  &:hover {
    transition: background-color 0.1s ease-in-out;
    background-color: $panel-header-hover-bg;
  }
}

.panel-menu {
  top: 25px;
  left: -100px;
}

.panel-info-corner-inner {
  width: 0;
  height: 0;
  position: absolute;
  left: 0;
  bottom: 0;
}

@mixin panel-corner-color($corner-bg) {
  .panel-info-corner-inner {
    border-left: 27px solid $corner-bg;
    border-right: none;
    border-bottom: 27px solid transparent;
  }
}

.panel-info-corner {
  color: $text-muted;
  cursor: pointer;
  position: absolute;
  display: none;
  left: 0;
  width: 27px;
  height: 27px;
  top: 0;
  z-index: 10;

  .fa {
    position: relative;
    top: -4px;
    left: -6px;
    font-size: 75%;
    z-index: 1000;
  }

  &--info {
    display: block;
    @include panel-corner-color(lighten($panel-bg, 4%));
    .fa:before {
      content: "\f129";
    }
  }

  &--links {
    display: block;
    @include panel-corner-color(lighten($panel-bg, 4%));
    .fa {
      left: -5px;
    }
    .fa:before {
      content: "\f08e";
    }
  }

  &--error {
    display: block;
    color: $text-color;
    @include panel-corner-color($errorBackground);
    .fa:before {
      content: "\f12a";
    }
  }
}

.panel-full-edit {
  margin-top: 20px;
  margin-bottom: 20px;
}

.panel-highlight  {
  box-shadow: inset 0 1px 1px rgba(0,0,0,.075), 0 0 5px rgba(82,168,236,10.8)
}

.panel-hover-highlight  {
  .panel-menu-toggle {
    visibility: visible;
    transition: opacity 0.1s ease-in 0.2s;
    opacity: 1;
  }

  .resize-panel-handle {
    visibility: visible;
    transition: opacity 0.1s ease-in 0.2s;
    opacity: 1;
  }
}

.on-drag-hover {
  .panel-container {
    box-shadow: inset 0 1px 1px rgba(0,0,0,.075),0 0 5px rgba(82,168,236,10.8)
  }
}

.panel-drop-zone {
  display: none;

  .panel-container {
    border: $panel-border;
    display: flex;
    justify-content: center;
    flex-direction: column;
    text-align: center;
    color: $text-color-faint;
    font-weight: bold;
    background: $panel-drop-zone-bg;
  }
}

.panel-in-fullscreen {
  .panel-drop-zone {
    display: none !important;
  }

  .grid-stack > .grid-stack-item  {
    position: unset;
    display: none;
  }

  .panel-fullscreen {
    display: block !important;
  }
}

.panel-time-info {
  font-weight: bold;
  float: right;
  margin-right: 15px;
  color: $blue;
  font-size: 85%;
  position: absolute;
  top: 4px;
  right: 0;
}

<<<<<<< HEAD
=======
.resize-panel-handle {
  cursor: nwse-resize;
  position: absolute;
  font-size: 10px;
  bottom: 0;
  right: 0;
  width: 15px;
  height: 15px;
  visibility: hidden;
  opacity: 0;
  color: $text-color-faint;

  &:before {
    left: initial;
    right: -1px;
    bottom: 0px;
    position: absolute;
  }
}

>>>>>>> 11f6c4eb
.dashboard-header {
  font-family: $headings-font-family;
  font-size: $font-size-h3;
  text-align: center;
  span {
    display: inline-block;
    @include brand-bottom-border();
    padding: 0.5rem .5rem .2rem .5rem;
  }
}

.dash-edit-view {
  opacity: 0;

  &--open{
    opacity: 1;
    transition: opacity 200ms ease-in-out;
  }
}<|MERGE_RESOLUTION|>--- conflicted
+++ resolved
@@ -23,10 +23,7 @@
 
 .panel-container {
   background-color: $panel-bg;
-<<<<<<< HEAD
-=======
   border: $panel-border;
->>>>>>> 11f6c4eb
   position: relative;
 
   &.panel-transparent {
@@ -57,10 +54,7 @@
 
 .panel-title-text {
   cursor: pointer;
-<<<<<<< HEAD
-=======
   font-weight: $font-weight-semi-bold;
->>>>>>> 11f6c4eb
 
   &:hover {
     color: $link-hover-color;
@@ -247,29 +241,6 @@
   right: 0;
 }
 
-<<<<<<< HEAD
-=======
-.resize-panel-handle {
-  cursor: nwse-resize;
-  position: absolute;
-  font-size: 10px;
-  bottom: 0;
-  right: 0;
-  width: 15px;
-  height: 15px;
-  visibility: hidden;
-  opacity: 0;
-  color: $text-color-faint;
-
-  &:before {
-    left: initial;
-    right: -1px;
-    bottom: 0px;
-    position: absolute;
-  }
-}
-
->>>>>>> 11f6c4eb
 .dashboard-header {
   font-family: $headings-font-family;
   font-size: $font-size-h3;
