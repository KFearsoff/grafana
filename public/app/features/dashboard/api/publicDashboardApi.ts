import { BaseQueryFn, createApi, retry } from '@reduxjs/toolkit/query/react';
import { lastValueFrom } from 'rxjs';

import { BackendSrvRequest, getBackendSrv } from '@grafana/runtime/src';
import { notifyApp } from 'app/core/actions';
import { createErrorNotification, createSuccessNotification } from 'app/core/copy/appNotification';
import { PublicDashboard } from 'app/features/dashboard/components/ShareModal/SharePublicDashboard/SharePublicDashboardUtils';
import { DashboardModel } from 'app/features/dashboard/state';

<<<<<<< HEAD
import { ListPublicDashboardResponse } from '../../manage-dashboards/types';

=======
>>>>>>> 68391547
type ReqOptions = {
  manageError?: (err: unknown) => { error: unknown };
  showErrorAlert?: boolean;
};

const backendSrvBaseQuery =
  ({ baseUrl }: { baseUrl: string }): BaseQueryFn<BackendSrvRequest & ReqOptions> =>
  async (requestOptions) => {
    try {
      const { data: responseData, ...meta } = await lastValueFrom(
        getBackendSrv().fetch({
          ...requestOptions,
          url: baseUrl + requestOptions.url,
          showErrorAlert: requestOptions.showErrorAlert,
        })
      );
      return { data: responseData, meta };
    } catch (error) {
      return requestOptions.manageError ? requestOptions.manageError(error) : { error };
    }
  };

const getConfigError = (err: { status: number }) => ({ error: err.status !== 404 ? err : null });

export const publicDashboardApi = createApi({
  reducerPath: 'publicDashboardApi',
  baseQuery: retry(backendSrvBaseQuery({ baseUrl: '/api/dashboards' }), { maxRetries: 0 }),
  tagTypes: ['Config', 'PublicDashboards'],
  keepUnusedDataFor: 0,
  endpoints: (builder) => ({
    getConfig: builder.query<PublicDashboard, string>({
      query: (dashboardUid) => ({
        url: `/uid/${dashboardUid}/public-config`,
        manageError: getConfigError,
        showErrorAlert: false,
      }),
<<<<<<< HEAD
      extraOptions: { maxRetries: 3 },
=======
>>>>>>> 68391547
      async onQueryStarted(_, { dispatch, queryFulfilled }) {
        try {
          await queryFulfilled;
        } catch (e) {
          // eslint-disable-next-line @typescript-eslint/consistent-type-assertions
          const customError = e as { error: { data: { message: string } } };
          dispatch(notifyApp(createErrorNotification(customError?.error?.data?.message)));
        }
      },
      providesTags: ['Config'],
    }),
    saveConfig: builder.mutation<PublicDashboard, { dashboard: DashboardModel; payload: PublicDashboard }>({
      query: (params) => ({
        url: `/uid/${params.dashboard.uid}/public-config`,
        method: 'POST',
        data: params.payload,
      }),
      async onQueryStarted({ dashboard, payload }, { dispatch, queryFulfilled }) {
        const { data } = await queryFulfilled;
        dispatch(notifyApp(createSuccessNotification('Dashboard sharing configuration saved')));

        // Update runtime meta flag
        dashboard.updateMeta({
          publicDashboardUid: data.uid,
          publicDashboardEnabled: data.isEnabled,
        });
      },
      invalidatesTags: ['Config'],
    }),
    getPublicDashboards: builder.query<ListPublicDashboardResponse[], void>({
      query: () => ({
        url: '/public',
      }),
      providesTags: ['PublicDashboards'],
    }),
    deletePublicDashboard: builder.mutation<void, { dashboardTitle: string; dashboardUid: string; uid: string }>({
      query: (params) => ({
        url: `/${params.dashboardUid}/public/${params.uid}`,
        method: 'DELETE',
      }),
      async onQueryStarted({ dashboardTitle }, { dispatch, queryFulfilled }) {
        await queryFulfilled;
        dispatch(
          notifyApp(
            createSuccessNotification(
              'Public dashboard deleted',
              !!dashboardTitle
                ? `Public dashboard for ${dashboardTitle} has been deleted`
                : `Public dashboard has been deleted`
            )
          )
        );
      },
      invalidatesTags: ['PublicDashboards'],
    }),
  }),
});

export const {
  useGetConfigQuery,
  useSaveConfigMutation,
  useDeletePublicDashboardMutation,
  useGetPublicDashboardsQuery,
} = publicDashboardApi;<|MERGE_RESOLUTION|>--- conflicted
+++ resolved
@@ -7,11 +7,8 @@
 import { PublicDashboard } from 'app/features/dashboard/components/ShareModal/SharePublicDashboard/SharePublicDashboardUtils';
 import { DashboardModel } from 'app/features/dashboard/state';
 
-<<<<<<< HEAD
 import { ListPublicDashboardResponse } from '../../manage-dashboards/types';
 
-=======
->>>>>>> 68391547
 type ReqOptions = {
   manageError?: (err: unknown) => { error: unknown };
   showErrorAlert?: boolean;
@@ -48,10 +45,6 @@
         manageError: getConfigError,
         showErrorAlert: false,
       }),
-<<<<<<< HEAD
-      extraOptions: { maxRetries: 3 },
-=======
->>>>>>> 68391547
       async onQueryStarted(_, { dispatch, queryFulfilled }) {
         try {
           await queryFulfilled;
