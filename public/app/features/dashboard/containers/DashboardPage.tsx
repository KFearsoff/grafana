import { cx } from '@emotion/css';
import React, { PureComponent } from 'react';
import { connect, ConnectedProps } from 'react-redux';

import { NavModel, NavModelItem, TimeRange, PageLayoutType, locationUtil } from '@grafana/data';
import { selectors } from '@grafana/e2e-selectors';
import { config, locationService } from '@grafana/runtime';
import { Themeable2, withTheme2 } from '@grafana/ui';
import { notifyApp } from 'app/core/actions';
import { Page } from 'app/core/components/Page/Page';
<<<<<<< HEAD
import { config } from 'app/core/config';
import { GrafanaContext, GrafanaContextType } from 'app/core/context/GrafanaContext';
=======
import { GrafanaContext } from 'app/core/context/GrafanaContext';
>>>>>>> dd9e1498
import { createErrorNotification } from 'app/core/copy/appNotification';
import { getKioskMode } from 'app/core/navigation/kiosk';
import { GrafanaRouteComponentProps } from 'app/core/navigation/types';
import { getNavModel } from 'app/core/selectors/navModel';
import { PanelModel } from 'app/features/dashboard/state';
import { dashboardWatcher } from 'app/features/live/dashboard/dashboardWatcher';
import { getPageNavFromSlug, getRootContentNavModel } from 'app/features/storage/StorageFolderPage';
import { DashboardRoutes, KioskMode, StoreState } from 'app/types';
import { PanelEditEnteredEvent, PanelEditExitedEvent } from 'app/types/events';

import { cancelVariables, templateVarsChangedInUrl } from '../../variables/state/actions';
import { findTemplateVarChanges } from '../../variables/utils';
import { DashNav } from '../components/DashNav';
import { DashboardFailed } from '../components/DashboardLoading/DashboardFailed';
import { DashboardLoading } from '../components/DashboardLoading/DashboardLoading';
import { DashboardPrompt } from '../components/DashboardPrompt/DashboardPrompt';
import { DashboardSettings } from '../components/DashboardSettings';
import { PanelInspector } from '../components/Inspector/PanelInspector';
import { PanelEditor } from '../components/PanelEditor/PanelEditor';
import { PubdashFooter } from '../components/PubdashFooter/PubdashFooter';
import { SubMenu } from '../components/SubMenu/SubMenu';
import { DashboardGrid } from '../dashgrid/DashboardGrid';
import { liveTimer } from '../dashgrid/liveTimer';
import { getTimeSrv } from '../services/TimeSrv';
import { cleanUpDashboardAndVariables } from '../state/actions';
import { initDashboard } from '../state/initDashboard';

export interface DashboardPageRouteParams {
  uid?: string;
  type?: string;
  slug?: string;
  accessToken?: string;
}

export type DashboardPageRouteSearchParams = {
  tab?: string;
  folderId?: string;
  editPanel?: string;
  viewPanel?: string;
  editview?: string;
  panelType?: string;
  inspect?: string;
  from?: string;
  to?: string;
  refresh?: string;
  kiosk?: string | true;
};

export const mapStateToProps = (state: StoreState) => ({
  initPhase: state.dashboard.initPhase,
  initError: state.dashboard.initError,
  dashboard: state.dashboard.getModel(),
  navIndex: state.navIndex,
});

const mapDispatchToProps = {
  initDashboard,
  cleanUpDashboardAndVariables,
  notifyApp,
  cancelVariables,
  templateVarsChangedInUrl,
};

const connector = connect(mapStateToProps, mapDispatchToProps);

type OwnProps = {
  isPublic?: boolean;
};

export type Props = OwnProps &
  Themeable2 &
  GrafanaRouteComponentProps<DashboardPageRouteParams, DashboardPageRouteSearchParams> &
  ConnectedProps<typeof connector>;

export interface State {
  editPanel: PanelModel | null;
  viewPanel: PanelModel | null;
  updateScrollTop?: number;
  rememberScrollTop?: number;
  showLoadingState: boolean;
  panelNotFound: boolean;
  editPanelAccessDenied: boolean;
  scrollElement?: HTMLDivElement;
  pageNav?: NavModelItem;
  sectionNav?: NavModel;
}

export class UnthemedDashboardPage extends PureComponent<Props, State> {
  declare context: GrafanaContextType;
  static contextType = GrafanaContext;

  private forceRouteReloadCounter = 0;
  state: State = this.getCleanState();

  getCleanState(): State {
    return {
      editPanel: null,
      viewPanel: null,
      showLoadingState: false,
      panelNotFound: false,
      editPanelAccessDenied: false,
    };
  }

  componentDidMount() {
    this.initDashboard();
    this.forceRouteReloadCounter = (this.props.history.location.state as any)?.routeReloadCounter || 0;
  }

  componentWillUnmount() {
    this.closeDashboard();
  }

  closeDashboard() {
    this.props.cleanUpDashboardAndVariables();
    this.setState(this.getCleanState());
  }

  initDashboard() {
    const { dashboard, isPublic, match, queryParams } = this.props;

    if (dashboard) {
      this.closeDashboard();
    }

    this.props.initDashboard({
      urlSlug: match.params.slug,
      urlUid: match.params.uid,
      urlType: match.params.type,
      urlFolderId: queryParams.folderId,
      panelType: queryParams.panelType,
      routeName: this.props.route.routeName,
      fixUrl: !isPublic,
      accessToken: match.params.accessToken,
      keybindingSrv: this.context.keybindings,
    });

    // small delay to start live updates
    setTimeout(this.updateLiveTimer, 250);
  }

  componentDidUpdate(prevProps: Props, prevState: State) {
    const { dashboard, match, templateVarsChangedInUrl } = this.props;
    const routeReloadCounter = (this.props.history.location.state as any)?.routeReloadCounter;

    if (!dashboard) {
      return;
    }

    if (
      prevProps.match.params.uid !== match.params.uid ||
      (routeReloadCounter !== undefined && this.forceRouteReloadCounter !== routeReloadCounter)
    ) {
      this.initDashboard();
      this.forceRouteReloadCounter = routeReloadCounter;
      return;
    }

    if (prevProps.location.search !== this.props.location.search) {
      const prevUrlParams = prevProps.queryParams;
      const urlParams = this.props.queryParams;

      if (urlParams?.from !== prevUrlParams?.from || urlParams?.to !== prevUrlParams?.to) {
        getTimeSrv().updateTimeRangeFromUrl();
        this.updateLiveTimer();
      }

      if (!prevUrlParams?.refresh && urlParams?.refresh) {
        getTimeSrv().setAutoRefresh(urlParams.refresh);
      }

      const templateVarChanges = findTemplateVarChanges(this.props.queryParams, prevProps.queryParams);

      if (templateVarChanges) {
        templateVarsChangedInUrl(dashboard.uid, templateVarChanges);
      }
    }

    // entering edit mode
    if (this.state.editPanel && !prevState.editPanel) {
      dashboardWatcher.setEditingState(true);

      // Some panels need to be notified when entering edit mode
      this.props.dashboard?.events.publish(new PanelEditEnteredEvent(this.state.editPanel.id));
    }

    // leaving edit mode
    if (!this.state.editPanel && prevState.editPanel) {
      dashboardWatcher.setEditingState(false);

      // Some panels need kicked when leaving edit mode
      this.props.dashboard?.events.publish(new PanelEditExitedEvent(prevState.editPanel.id));
    }

    if (this.state.editPanelAccessDenied) {
      this.props.notifyApp(createErrorNotification('Permission to edit panel denied'));
      locationService.partial({ editPanel: null });
    }

    if (this.state.panelNotFound) {
      this.props.notifyApp(createErrorNotification(`Panel not found`));
      locationService.partial({ editPanel: null, viewPanel: null });
    }
  }

  updateLiveTimer = () => {
    let tr: TimeRange | undefined = undefined;
    if (this.props.dashboard?.liveNow) {
      tr = getTimeSrv().timeRange();
    }
    liveTimer.setLiveTimeRange(tr);
  };

  static getDerivedStateFromProps(props: Props, state: State) {
    const { dashboard, queryParams } = props;

    const urlEditPanelId = queryParams.editPanel;
    const urlViewPanelId = queryParams.viewPanel;

    if (!dashboard) {
      return state;
    }

    const updatedState = { ...state };

    // Entering edit mode
    if (!state.editPanel && urlEditPanelId) {
      const panel = dashboard.getPanelByUrlId(urlEditPanelId);
      if (panel) {
        if (dashboard.canEditPanel(panel)) {
          updatedState.editPanel = panel;
          updatedState.rememberScrollTop = state.scrollElement?.scrollTop;
        } else {
          updatedState.editPanelAccessDenied = true;
        }
      } else {
        updatedState.panelNotFound = true;
      }
    }
    // Leaving edit mode
    else if (state.editPanel && !urlEditPanelId) {
      updatedState.editPanel = null;
      updatedState.updateScrollTop = state.rememberScrollTop;
    }

    // Entering view mode
    if (!state.viewPanel && urlViewPanelId) {
      const panel = dashboard.getPanelByUrlId(urlViewPanelId);
      if (panel) {
        // This mutable state feels wrong to have in getDerivedStateFromProps
        // Should move this state out of dashboard in the future
        dashboard.initViewPanel(panel);
        updatedState.viewPanel = panel;
        updatedState.rememberScrollTop = state.scrollElement?.scrollTop;
        updatedState.updateScrollTop = 0;
      } else {
        updatedState.panelNotFound = true;
      }
    }
    // Leaving view mode
    else if (state.viewPanel && !urlViewPanelId) {
      // This mutable state feels wrong to have in getDerivedStateFromProps
      // Should move this state out of dashboard in the future
      dashboard.exitViewPanel(state.viewPanel);
      updatedState.viewPanel = null;
      updatedState.updateScrollTop = state.rememberScrollTop;
    }

    // if we removed url edit state, clear any panel not found state
    if (state.panelNotFound || (state.editPanelAccessDenied && !urlEditPanelId)) {
      updatedState.panelNotFound = false;
      updatedState.editPanelAccessDenied = false;
    }

    return updateStatePageNavFromProps(props, updatedState);
  }

  onAddPanel = () => {
    const { dashboard } = this.props;

    if (!dashboard) {
      return;
    }

    // Return if the "Add panel" exists already
    if (dashboard.panels.length > 0 && dashboard.panels[0].type === 'add-panel') {
      return;
    }

    dashboard.addPanel({
      type: 'add-panel',
      gridPos: { x: 0, y: 0, w: 12, h: 8 },
      title: 'Panel Title',
    });

    // scroll to top after adding panel
    this.setState({ updateScrollTop: 0 });
  };

  setScrollRef = (scrollElement: HTMLDivElement): void => {
    this.setState({ scrollElement });
  };

  getInspectPanel() {
    const { dashboard, queryParams } = this.props;

    const inspectPanelId = queryParams.inspect;

    if (!dashboard || !inspectPanelId) {
      return null;
    }

    const inspectPanel = dashboard.getPanelById(parseInt(inspectPanelId, 10));

    // cannot inspect panels plugin is not already loaded
    if (!inspectPanel) {
      return null;
    }

    return inspectPanel;
  }

  render() {
    const { dashboard, initError, queryParams, isPublic } = this.props;
    const { editPanel, viewPanel, updateScrollTop, pageNav, sectionNav } = this.state;
    const kioskMode = !isPublic ? getKioskMode(this.props.queryParams) : KioskMode.Full;

    if (!dashboard || !pageNav || !sectionNav) {
      return <DashboardLoading initPhase={this.props.initPhase} />;
    }

    const inspectPanel = this.getInspectPanel();
    const showSubMenu = !editPanel && !kioskMode && !this.props.queryParams.editview;

    const toolbar = kioskMode !== KioskMode.Full && !queryParams.editview && (
      <header data-testid={selectors.pages.Dashboard.DashNav.navV2}>
        <DashNav
          dashboard={dashboard}
          title={dashboard.title}
          folderTitle={dashboard.meta.folderTitle}
          isFullscreen={!!viewPanel}
          onAddPanel={this.onAddPanel}
          kioskMode={kioskMode}
          hideTimePicker={dashboard.timepicker.hidden}
        />
      </header>
    );

    const pageClassName = cx({
      'panel-in-fullscreen': Boolean(viewPanel),
      'page-hidden': Boolean(queryParams.editview || editPanel),
    });

    return (
      <>
        <Page
          navModel={sectionNav}
          pageNav={pageNav}
          layout={PageLayoutType.Canvas}
          toolbar={toolbar}
          className={pageClassName}
          scrollRef={this.setScrollRef}
          scrollTop={updateScrollTop}
        >
          <DashboardPrompt dashboard={dashboard} />

          {initError && <DashboardFailed />}
          {showSubMenu && (
            <section aria-label={selectors.pages.Dashboard.SubMenu.submenu}>
              <SubMenu dashboard={dashboard} annotations={dashboard.annotations.list} links={dashboard.links} />
            </section>
          )}

          <DashboardGrid dashboard={dashboard} viewPanel={viewPanel} editPanel={editPanel} />

          {inspectPanel && <PanelInspector dashboard={dashboard} panel={inspectPanel} />}
        </Page>
        {editPanel && (
          <PanelEditor
            dashboard={dashboard}
            sourcePanel={editPanel}
            tab={this.props.queryParams.tab}
            sectionNav={sectionNav}
            pageNav={pageNav}
          />
        )}
        {queryParams.editview && (
          <DashboardSettings
            dashboard={dashboard}
            editview={queryParams.editview}
            pageNav={pageNav}
            sectionNav={sectionNav}
          />
        )}
        {
          // TODO: assess if there are other places where we may want a footer, which may reveal a better place to add this
          isPublic && <PubdashFooter />
        }
      </>
    );
  }
}

function updateStatePageNavFromProps(props: Props, state: State): State {
  const { dashboard } = props;

  if (!dashboard) {
    return state;
  }

  let pageNav = state.pageNav;
  let sectionNav = state.sectionNav;

  if (!pageNav || dashboard.title !== pageNav.text) {
    pageNav = {
      text: dashboard.title,
      url: locationUtil.getUrlForPartial(props.history.location, {
        editview: null,
        editPanel: null,
        viewPanel: null,
      }),
    };
  }

  // Check if folder changed
  const { folderTitle, folderUid } = dashboard.meta;
  if (folderTitle && folderUid && pageNav && pageNav.parentItem?.text !== folderTitle) {
    pageNav = {
      ...pageNav,
      parentItem: {
        text: folderTitle,
        url: `/dashboards/f/${dashboard.meta.folderUid}`,
      },
    };
  }

  if (props.route.routeName === DashboardRoutes.Path) {
    sectionNav = getRootContentNavModel();
    const pageNav = getPageNavFromSlug(props.match.params.slug!);
    if (pageNav?.parentItem) {
      pageNav.parentItem = pageNav.parentItem;
    }
  } else {
    sectionNav = getNavModel(props.navIndex, config.featureToggles.topnav ? 'dashboards/browse' : 'dashboards');
  }

  if (state.editPanel || state.viewPanel) {
    pageNav = {
      ...pageNav,
      text: `${state.editPanel ? 'Edit' : 'View'} panel`,
      parentItem: pageNav,
      url: undefined,
    };
  }

  if (state.pageNav === pageNav && state.sectionNav === sectionNav) {
    return state;
  }

  return {
    ...state,
    pageNav,
    sectionNav,
  };
}

export const DashboardPage = withTheme2(UnthemedDashboardPage);
DashboardPage.displayName = 'DashboardPage';
export default connector(DashboardPage);<|MERGE_RESOLUTION|>--- conflicted
+++ resolved
@@ -8,12 +8,7 @@
 import { Themeable2, withTheme2 } from '@grafana/ui';
 import { notifyApp } from 'app/core/actions';
 import { Page } from 'app/core/components/Page/Page';
-<<<<<<< HEAD
-import { config } from 'app/core/config';
 import { GrafanaContext, GrafanaContextType } from 'app/core/context/GrafanaContext';
-=======
-import { GrafanaContext } from 'app/core/context/GrafanaContext';
->>>>>>> dd9e1498
 import { createErrorNotification } from 'app/core/copy/appNotification';
 import { getKioskMode } from 'app/core/navigation/kiosk';
 import { GrafanaRouteComponentProps } from 'app/core/navigation/types';
