import { AnyAction, createAction, PayloadAction } from '@reduxjs/toolkit';
import deepEqual from 'fast-deep-equal';
import { flatten, groupBy } from 'lodash';
import { identity, Observable, of, SubscriptionLike, Unsubscribable, combineLatest } from 'rxjs';
import { mergeMap, throttleTime } from 'rxjs/operators';

import {
  AbsoluteTimeRange,
  DataQuery,
  DataQueryErrorType,
  DataQueryResponse,
  DataSourceApi,
  hasLogsVolumeSupport,
  hasQueryExportSupport,
  hasQueryImportSupport,
  HistoryItem,
  LoadingState,
  PanelEvents,
  QueryFixAction,
  toLegacyResponseData,
} from '@grafana/data';
import { config, getDataSourceSrv, reportInteraction } from '@grafana/runtime';
import {
  buildQueryTransaction,
  ensureQueries,
  generateEmptyQuery,
  generateNewKeyAndAddRefIdIfMissing,
  getQueryKeys,
  hasNonEmptyQuery,
  stopQueryState,
  updateHistory,
} from 'app/core/utils/explore';
import { getShiftedTimeRange } from 'app/core/utils/timePicker';
import { CorrelationData } from 'app/features/correlations/useCorrelations';
import { getTimeZone } from 'app/features/profile/state/selectors';
import { MIXED_DATASOURCE_NAME } from 'app/plugins/datasource/mixed/MixedDataSource';
import { store } from 'app/store/store';
import { ExploreItemState, ExplorePanelData, ThunkDispatch, ThunkResult } from 'app/types';
import { ExploreId, ExploreState, QueryOptions } from 'app/types/explore';

import { notifyApp } from '../../../core/actions';
import { createErrorNotification } from '../../../core/copy/appNotification';
import { runRequest } from '../../query/state/runRequest';
import { decorateData } from '../utils/decorators';

import { addHistoryItem, historyUpdatedAction, loadRichHistory } from './history';
import { stateSave } from './main';
import { updateTime } from './time';
import { createCacheKey, getResultsFromCache, storeLogsVolumeEnabled } from './utils';

//
// Actions and Payloads
//

/**
 * Adds a query row after the row with the given index.
 */
export interface AddQueryRowPayload {
  exploreId: ExploreId;
  index: number;
  query: DataQuery;
}
export const addQueryRowAction = createAction<AddQueryRowPayload>('explore/addQueryRow');

/**
 * Query change handler for the query row with the given index.
 * If `override` is reset the query modifications and run the queries. Use this to set queries via a link.
 */
export interface ChangeQueriesPayload {
  exploreId: ExploreId;
  queries: DataQuery[];
}
export const changeQueriesAction = createAction<ChangeQueriesPayload>('explore/changeQueries');

/**
 * Cancel running queries.
 */
export interface CancelQueriesPayload {
  exploreId: ExploreId;
}
export const cancelQueriesAction = createAction<CancelQueriesPayload>('explore/cancelQueries');

export interface QueriesImportedPayload {
  exploreId: ExploreId;
  queries: DataQuery[];
}
export const queriesImportedAction = createAction<QueriesImportedPayload>('explore/queriesImported');

/**
 * Action to modify a query given a datasource-specific modifier action.
 * @param exploreId Explore area
 * @param modification Action object with a type, e.g., ADD_FILTER
 * @param index Optional query row index. If omitted, the modification is applied to all query rows.
 * @param modifier Function that executes the modification, typically `datasourceInstance.modifyQueries`.
 */
export interface ModifyQueriesPayload {
  exploreId: ExploreId;
  modification: QueryFixAction;
  index?: number;
  modifier: (query: DataQuery, modification: QueryFixAction) => DataQuery;
}
export const modifyQueriesAction = createAction<ModifyQueriesPayload>('explore/modifyQueries');

export interface QueryStoreSubscriptionPayload {
  exploreId: ExploreId;
  querySubscription: Unsubscribable;
}

export const queryStoreSubscriptionAction = createAction<QueryStoreSubscriptionPayload>(
  'explore/queryStoreSubscription'
);

const setLogsVolumeEnabledAction = createAction<{ exploreId: ExploreId; enabled: boolean }>(
  'explore/setLogsVolumeEnabledAction'
);

export interface StoreLogsVolumeDataProvider {
  exploreId: ExploreId;
  logsVolumeDataProvider?: Observable<DataQueryResponse>;
}

/**
 * Stores available logs volume provider after running the query. Used internally by runQueries().
 */
export const storeLogsVolumeDataProviderAction = createAction<StoreLogsVolumeDataProvider>(
  'explore/storeLogsVolumeDataProviderAction'
);

export const cleanLogsVolumeAction = createAction<{ exploreId: ExploreId }>('explore/cleanLogsVolumeAction');

export interface StoreLogsVolumeDataSubscriptionPayload {
  exploreId: ExploreId;
  logsVolumeDataSubscription?: SubscriptionLike;
}

/**
 * Stores current logs volume subscription for given explore pane.
 */
const storeLogsVolumeDataSubscriptionAction = createAction<StoreLogsVolumeDataSubscriptionPayload>(
  'explore/storeLogsVolumeDataSubscriptionAction'
);

/**
 * Stores data returned by the provider. Used internally by loadLogsVolumeData().
 */
const updateLogsVolumeDataAction = createAction<{
  exploreId: ExploreId;
  logsVolumeData: DataQueryResponse;
}>('explore/updateLogsVolumeDataAction');

export interface QueryEndedPayload {
  exploreId: ExploreId;
  response: ExplorePanelData;
}
export const queryStreamUpdatedAction = createAction<QueryEndedPayload>('explore/queryStreamUpdated');

/**
 * Reset queries to the given queries. Any modifications will be discarded.
 * Use this action for clicks on query examples. Triggers a query run.
 */
export interface SetQueriesPayload {
  exploreId: ExploreId;
  queries: DataQuery[];
}
export const setQueriesAction = createAction<SetQueriesPayload>('explore/setQueries');

export interface ChangeLoadingStatePayload {
  exploreId: ExploreId;
  loadingState: LoadingState;
}
export const changeLoadingStateAction = createAction<ChangeLoadingStatePayload>('changeLoadingState');

export interface SetPausedStatePayload {
  exploreId: ExploreId;
  isPaused: boolean;
}
export const setPausedStateAction = createAction<SetPausedStatePayload>('explore/setPausedState');

/**
 * Start a scan for more results using the given scanner.
 * @param exploreId Explore area
 * @param scanner Function that a) returns a new time range and b) triggers a query run for the new range
 */
export interface ScanStartPayload {
  exploreId: ExploreId;
}
export const scanStartAction = createAction<ScanStartPayload>('explore/scanStart');

/**
 * Stop any scanning for more results.
 */
export interface ScanStopPayload {
  exploreId: ExploreId;
}
export const scanStopAction = createAction<ScanStopPayload>('explore/scanStop');

/**
 * Adds query results to cache.
 * This is currently used to cache last 5 query results for log queries run from logs navigation (pagination).
 */
export interface AddResultsToCachePayload {
  exploreId: ExploreId;
  cacheKey: string;
  queryResponse: ExplorePanelData;
}
export const addResultsToCacheAction = createAction<AddResultsToCachePayload>('explore/addResultsToCache');

/**
 *  Clears cache.
 */
export interface ClearCachePayload {
  exploreId: ExploreId;
}
export const clearCacheAction = createAction<ClearCachePayload>('explore/clearCache');

//
// Action creators
//

/**
 * Adds a query row after the row with the given index.
 */
export function addQueryRow(exploreId: ExploreId, index: number): ThunkResult<void> {
  return async (dispatch, getState) => {
    const queries = getState().explore[exploreId]!.queries;
    const query = await generateEmptyQuery(queries, index);

    dispatch(addQueryRowAction({ exploreId, index, query }));
  };
}

/**
 * Cancel running queries
 */
export function cancelQueries(exploreId: ExploreId): ThunkResult<void> {
  return (dispatch, getState) => {
    dispatch(scanStopAction({ exploreId }));
    dispatch(cancelQueriesAction({ exploreId }));
    dispatch(
      storeLogsVolumeDataProviderAction({
        exploreId,
        logsVolumeDataProvider: undefined,
      })
    );
    // clear any incomplete data
    if (getState().explore[exploreId]!.logsVolumeData?.state !== LoadingState.Done) {
      dispatch(cleanLogsVolumeAction({ exploreId }));
    }
    dispatch(stateSave());
  };
}

const addDatasourceToQueries = (datasource: DataSourceApi, queries: DataQuery[]) => {
  const dataSourceRef = datasource.getRef();
  return queries.map((query: DataQuery) => {
    return { ...query, datasource: dataSourceRef };
  });
};

const getImportableQueries = async (
  targetDataSource: DataSourceApi,
  sourceDataSource: DataSourceApi,
  queries: DataQuery[]
): Promise<DataQuery[]> => {
  let queriesOut: DataQuery[] = [];
  if (sourceDataSource.meta?.id === targetDataSource.meta?.id) {
    queriesOut = queries;
  } else if (hasQueryExportSupport(sourceDataSource) && hasQueryImportSupport(targetDataSource)) {
    const abstractQueries = await sourceDataSource.exportToAbstractQueries(queries);
    queriesOut = await targetDataSource.importFromAbstractQueries(abstractQueries);
  } else if (targetDataSource.importQueries) {
    // Datasource-specific importers
    queriesOut = await targetDataSource.importQueries(queries, sourceDataSource);
  }
  // add new datasource to queries before returning
  return addDatasourceToQueries(targetDataSource, queriesOut);
};

/**
 * Import queries from previous datasource if possible eg Loki and Prometheus have similar query language so the
 * labels part can be reused to get similar data.
 * @param exploreId
 * @param queries
 * @param sourceDataSource
 * @param targetDataSource
 */
export const importQueries = (
  exploreId: ExploreId,
  queries: DataQuery[],
  sourceDataSource: DataSourceApi | undefined | null,
  targetDataSource: DataSourceApi,
  singleQueryChangeRef?: string // when changing one query DS to another in a mixed environment, we do not want to change all queries, just the one being changed
): ThunkResult<void> => {
  return async (dispatch) => {
    if (!sourceDataSource) {
      // explore not initialized
      dispatch(queriesImportedAction({ exploreId, queries }));
      return;
    }

    let importedQueries = queries;
    // If going to mixed, keep queries with source datasource
    if (targetDataSource.uid === MIXED_DATASOURCE_NAME) {
      importedQueries = queries.map((query) => {
        return { ...query, datasource: sourceDataSource.getRef() };
      });
    }
    // If going from mixed, see what queries you keep by their individual datasources
    else if (sourceDataSource.uid === MIXED_DATASOURCE_NAME) {
      const groupedQueries = groupBy(queries, (query) => query.datasource?.uid);
      const groupedImportableQueries = await Promise.all(
        Object.keys(groupedQueries).map(async (key: string) => {
          const queryDatasource = await getDataSourceSrv().get({ uid: key });
          return await getImportableQueries(targetDataSource, queryDatasource, groupedQueries[key]);
        })
      );
      importedQueries = flatten(groupedImportableQueries.filter((arr) => arr.length > 0));
    } else {
      let queriesStartArr = queries;
      if (singleQueryChangeRef !== undefined) {
        const changedQuery = queries.find((query) => query.refId === singleQueryChangeRef);
        if (changedQuery) {
          queriesStartArr = [changedQuery];
        }
      }
      importedQueries = await getImportableQueries(targetDataSource, sourceDataSource, queriesStartArr);
    }

    // this will be the entire imported set, or the single imported query in an array
    let nextQueries = await ensureQueries(importedQueries, targetDataSource.getRef());

    if (singleQueryChangeRef !== undefined) {
      // if the query import didn't return a result, there was no ability to import between datasources. Create an empty query for the datasource
      if (importedQueries.length === 0) {
        const dsQuery = await generateEmptyQuery([], undefined, targetDataSource.getRef());
        importedQueries = [dsQuery];
      }

      // capture the single imported query, and copy the original set
      const updatedQueryIdx = queries.findIndex((query) => query.refId === singleQueryChangeRef);
      // for single query change, all areas that generate refId do not know about other queries, so just copy the existing refID to the new query
      const changedQuery = { ...nextQueries[0], refId: queries[updatedQueryIdx].refId };
      nextQueries = [...queries];

      // replace the changed query
      nextQueries[updatedQueryIdx] = changedQuery;
    }

    dispatch(queriesImportedAction({ exploreId, queries: nextQueries }));
  };
};

/**
 * Action to modify a query given a datasource-specific modifier action.
 * @param exploreId Explore area
 * @param modification Action object with a type, e.g., ADD_FILTER
 * @param index Optional query row index. If omitted, the modification is applied to all query rows.
 * @param modifier Function that executes the modification, typically `datasourceInstance.modifyQueries`.
 */
export function modifyQueries(
  exploreId: ExploreId,
  modification: QueryFixAction,
  modifier: any,
  index?: number
): ThunkResult<void> {
  return (dispatch) => {
    dispatch(modifyQueriesAction({ exploreId, modification, index, modifier }));
    if (!modification.preventSubmit) {
      dispatch(runQueries(exploreId));
    }
  };
}

async function handleHistory(
  dispatch: ThunkDispatch,
  state: ExploreState,
  history: Array<HistoryItem<DataQuery>>,
  datasource: DataSourceApi,
  queries: DataQuery[],
  exploreId: ExploreId
) {
  const datasourceId = datasource.meta.id;
  const nextHistory = updateHistory(history, datasourceId, queries);
  dispatch(historyUpdatedAction({ exploreId, history: nextHistory }));

  dispatch(addHistoryItem(datasource.uid, datasource.name, queries));

  // Because filtering happens in the backend we cannot add a new entry without checking if it matches currently
  // used filters. Instead, we refresh the query history list.
  // TODO: run only if Query History list is opened (#47252)
  await dispatch(loadRichHistory(ExploreId.left));
  await dispatch(loadRichHistory(ExploreId.right));
}

/**
 * Main action to run queries and dispatches sub-actions based on which result viewers are active
 */
export const runQueries = (
  exploreId: ExploreId,
  options?: { replaceUrl?: boolean; preserveCache?: boolean }
): ThunkResult<void> => {
  return (dispatch, getState) => {
    dispatch(updateTime({ exploreId }));

    const correlations$ = getCorrelations();

    // We always want to clear cache unless we explicitly pass preserveCache parameter
    const preserveCache = options?.preserveCache === true;
    if (!preserveCache) {
      dispatch(clearCache(exploreId));
    }

    const exploreItemState = getState().explore[exploreId]!;
    const {
      datasourceInstance,
      containerWidth,
      isLive: live,
      range,
      scanning,
      queryResponse,
      querySubscription,
      refreshInterval,
      absoluteRange,
      cache,
      logsVolumeEnabled,
    } = exploreItemState;
    let newQuerySub;

    const queries = exploreItemState.queries.map((query) => ({
      ...query,
      datasource: query.datasource || datasourceInstance?.getRef(),
    }));

    if (datasourceInstance != null) {
      handleHistory(dispatch, getState().explore, exploreItemState.history, datasourceInstance, queries, exploreId);
    }

    dispatch(stateSave({ replace: options?.replaceUrl }));

    const cachedValue = getResultsFromCache(cache, absoluteRange);

    // If we have results saved in cache, we are going to use those results instead of running queries
    if (cachedValue) {
      newQuerySub = combineLatest([of(cachedValue), correlations$])
        .pipe(
          mergeMap(([data, correlations]) =>
            decorateData(
              data,
              queryResponse,
              absoluteRange,
              refreshInterval,
              queries,
              correlations,
              datasourceInstance != null && hasLogsVolumeSupport(datasourceInstance)
            )
          )
        )
        .subscribe((data) => {
          if (!data.error) {
            dispatch(stateSave());
          }

          dispatch(queryStreamUpdatedAction({ exploreId, response: data }));
        });

      // If we don't have results saved in cache, run new queries
    } else {
      if (!hasNonEmptyQuery(queries)) {
        dispatch(stateSave({ replace: options?.replaceUrl })); // Remember to save to state and update location
        return;
      }

      if (!datasourceInstance) {
        return;
      }

      // Some datasource's query builders allow per-query interval limits,
      // but we're using the datasource interval limit for now
      const minInterval = datasourceInstance?.interval;

      stopQueryState(querySubscription);

      const queryOptions: QueryOptions = {
        minInterval,
        // maxDataPoints is used in:
        // Loki - used for logs streaming for buffer size, with undefined it falls back to datasource config if it supports that.
        // Elastic - limits the number of datapoints for the counts query and for logs it has hardcoded limit.
        // Influx - used to correctly display logs in graph
        // TODO:unification
        // maxDataPoints: mode === ExploreMode.Logs && datasourceId === 'loki' ? undefined : containerWidth,
        maxDataPoints: containerWidth,
        liveStreaming: live,
      };

      const timeZone = getTimeZone(getState().user);
      const transaction = buildQueryTransaction(exploreId, queries, queryOptions, range, scanning, timeZone);

      dispatch(changeLoadingStateAction({ exploreId, loadingState: LoadingState.Loading }));

      newQuerySub = combineLatest([
        runRequest(datasourceInstance, transaction.request)
          // Simple throttle for live tailing, in case of > 1000 rows per interval we spend about 200ms on processing and
          // rendering. In case this is optimized this can be tweaked, but also it should be only as fast as user
          // actually can see what is happening.
          .pipe(live ? throttleTime(500) : identity),
        correlations$,
      ])
        .pipe(
          mergeMap(([data, correlations]) =>
            decorateData(
              data,
              queryResponse,
              absoluteRange,
              refreshInterval,
              queries,
              correlations,
              datasourceInstance != null && hasLogsVolumeSupport(datasourceInstance)
            )
          )
        )
        .subscribe({
          next(data) {
            if (data.logsResult !== null) {
              reportInteraction('grafana_explore_logs_result_displayed', {
                datasourceType: datasourceInstance.type,
              });
            }
            dispatch(queryStreamUpdatedAction({ exploreId, response: data }));

            // Keep scanning for results if this was the last scanning transaction
            if (getState().explore[exploreId]!.scanning) {
              if (data.state === LoadingState.Done && data.series.length === 0) {
                const range = getShiftedTimeRange(-1, getState().explore[exploreId]!.range);
                dispatch(updateTime({ exploreId, absoluteRange: range }));
                dispatch(runQueries(exploreId));
              } else {
                // We can stop scanning if we have a result
                dispatch(scanStopAction({ exploreId }));
              }
            }
          },
          error(error) {
            dispatch(notifyApp(createErrorNotification('Query processing error', error)));
            dispatch(changeLoadingStateAction({ exploreId, loadingState: LoadingState.Error }));
            console.error(error);
          },
          complete() {
            // In case we don't get any response at all but the observable completed, make sure we stop loading state.
            // This is for cases when some queries are noop like running first query after load but we don't have any
            // actual query input.
            if (getState().explore[exploreId]!.queryResponse.state === LoadingState.Loading) {
              dispatch(changeLoadingStateAction({ exploreId, loadingState: LoadingState.Done }));
            }
          },
        });

      if (live) {
        dispatch(
          storeLogsVolumeDataProviderAction({
            exploreId,
            logsVolumeDataProvider: undefined,
          })
        );
        dispatch(cleanLogsVolumeAction({ exploreId }));
      } else if (hasLogsVolumeSupport(datasourceInstance)) {
        // we always prepare the logsVolumeProvider,
        // but we only load it, if the logs-volume-histogram is enabled.
        // (we need to have the logsVolumeProvider always actual,
        // even when the visuals are disabled, because when the user
        // enables the visuals again, we need to load the histogram,
        // so we need the provider)
        const sourceRequest = {
          ...transaction.request,
          requestId: transaction.request.requestId + '_log_volume',
        };
        const logsVolumeDataProvider = datasourceInstance.getLogsVolumeDataProvider(sourceRequest);
        dispatch(
          storeLogsVolumeDataProviderAction({
            exploreId,
            logsVolumeDataProvider,
          })
        );
        const { logsVolumeData, absoluteRange } = getState().explore[exploreId]!;
        if (!canReuseLogsVolumeData(logsVolumeData, queries, absoluteRange)) {
          dispatch(cleanLogsVolumeAction({ exploreId }));
          if (logsVolumeEnabled) {
            dispatch(loadLogsVolumeData(exploreId));
          }
        }
      } else {
        dispatch(
          storeLogsVolumeDataProviderAction({
            exploreId,
            logsVolumeDataProvider: undefined,
          })
        );
      }
    }

    dispatch(queryStoreSubscriptionAction({ exploreId, querySubscription: newQuerySub }));
  };
};

/**
 * Checks if after changing the time range the existing data can be used to show logs volume.
 * It can happen if queries are the same and new time range is within existing data time range.
 */
function canReuseLogsVolumeData(
  logsVolumeData: DataQueryResponse | undefined,
  queries: DataQuery[],
  selectedTimeRange: AbsoluteTimeRange
): boolean {
  if (logsVolumeData && logsVolumeData.data[0]) {
    // check if queries are the same
    if (!deepEqual(logsVolumeData.data[0].meta?.custom?.targets, queries)) {
      return false;
    }
    const dataRange = logsVolumeData && logsVolumeData.data[0] && logsVolumeData.data[0].meta?.custom?.absoluteRange;
    // if selected range is within loaded logs volume
    if (dataRange && dataRange.from <= selectedTimeRange.from && selectedTimeRange.to <= dataRange.to) {
      return true;
    }
  }
  return false;
}

/**
 * Reset queries to the given queries. Any modifications will be discarded.
 * Use this action for clicks on query examples. Triggers a query run.
 */
export function setQueries(exploreId: ExploreId, rawQueries: DataQuery[]): ThunkResult<void> {
  return (dispatch, getState) => {
    // Inject react keys into query objects
    const queries = getState().explore[exploreId]!.queries;
    const nextQueries = rawQueries.map((query, index) => generateNewKeyAndAddRefIdIfMissing(query, queries, index));
    dispatch(setQueriesAction({ exploreId, queries: nextQueries }));
    dispatch(runQueries(exploreId));
  };
}

/**
 * Start a scan for more results using the given scanner.
 * @param exploreId Explore area
 * @param scanner Function that a) returns a new time range and b) triggers a query run for the new range
 */
export function scanStart(exploreId: ExploreId): ThunkResult<void> {
  return (dispatch, getState) => {
    // Register the scanner
    dispatch(scanStartAction({ exploreId }));
    // Scanning must trigger query run, and return the new range
    const range = getShiftedTimeRange(-1, getState().explore[exploreId]!.range);
    // Set the new range to be displayed
    dispatch(updateTime({ exploreId, absoluteRange: range }));
    dispatch(runQueries(exploreId));
  };
}

export function addResultsToCache(exploreId: ExploreId): ThunkResult<void> {
  return (dispatch, getState) => {
    const queryResponse = getState().explore[exploreId]!.queryResponse;
    const absoluteRange = getState().explore[exploreId]!.absoluteRange;
    const cacheKey = createCacheKey(absoluteRange);

    // Save results to cache only when all results recived and loading is done
    if (queryResponse.state === LoadingState.Done) {
      dispatch(addResultsToCacheAction({ exploreId, cacheKey, queryResponse }));
    }
  };
}

export function clearCache(exploreId: ExploreId): ThunkResult<void> {
  return (dispatch, getState) => {
    dispatch(clearCacheAction({ exploreId }));
  };
}

/**
 * Initializes loading logs volume data and stores emitted value.
 */
export function loadLogsVolumeData(exploreId: ExploreId): ThunkResult<void> {
  return (dispatch, getState) => {
    const { logsVolumeDataProvider } = getState().explore[exploreId]!;
    if (logsVolumeDataProvider) {
      const logsVolumeDataSubscription = logsVolumeDataProvider.subscribe({
        next: (logsVolumeData: DataQueryResponse) => {
          dispatch(updateLogsVolumeDataAction({ exploreId, logsVolumeData }));
        },
      });
      dispatch(storeLogsVolumeDataSubscriptionAction({ exploreId, logsVolumeDataSubscription }));
    }
  };
}

export function setLogsVolumeEnabled(exploreId: ExploreId, enabled: boolean): ThunkResult<void> {
  return (dispatch, getState) => {
    dispatch(setLogsVolumeEnabledAction({ exploreId, enabled }));
    storeLogsVolumeEnabled(enabled);
    if (enabled) {
      dispatch(loadLogsVolumeData(exploreId));
    }
  };
}

//
// Reducer
//

// Redux Toolkit uses ImmerJs as part of their solution to ensure that state objects are not mutated.
// ImmerJs has an autoFreeze option that freezes objects from change which means this reducer can't be migrated to createSlice
// because the state would become frozen and during run time we would get errors because flot (Graph lib) would try to mutate
// the frozen state.
// https://github.com/reduxjs/redux-toolkit/issues/242
export const queryReducer = (state: ExploreItemState, action: AnyAction): ExploreItemState => {
  if (addQueryRowAction.match(action)) {
    const { queries } = state;
    const { index, query } = action.payload;

    // Add to queries, which will cause a new row to be rendered
    const nextQueries = [...queries.slice(0, index + 1), { ...query }, ...queries.slice(index + 1)];

    return {
      ...state,
      queries: nextQueries,
      queryKeys: getQueryKeys(nextQueries),
    };
  }

  if (changeQueriesAction.match(action)) {
    const { queries } = action.payload;

    return {
      ...state,
      queries,
    };
  }

  if (cancelQueriesAction.match(action)) {
    stopQueryState(state.querySubscription);

    return {
      ...state,
      loading: false,
    };
  }

  if (modifyQueriesAction.match(action)) {
    const { queries } = state;
    const { modification, index, modifier } = action.payload;
    let nextQueries: DataQuery[];
    if (index === undefined) {
      // Modify all queries
      nextQueries = queries.map((query, i) => {
        const nextQuery = modifier({ ...query }, modification);
        return generateNewKeyAndAddRefIdIfMissing(nextQuery, queries, i);
      });
    } else {
      // Modify query only at index
      nextQueries = queries.map((query, i) => {
        if (i === index) {
          const nextQuery = modifier({ ...query }, modification);
          return generateNewKeyAndAddRefIdIfMissing(nextQuery, queries, i);
        }

        return query;
      });
    }
    return {
      ...state,
      queries: nextQueries,
      queryKeys: getQueryKeys(nextQueries),
    };
  }

  if (setQueriesAction.match(action)) {
    const { queries } = action.payload;
    return {
      ...state,
      queries: queries.slice(),
      queryKeys: getQueryKeys(queries),
    };
  }

  if (queryStoreSubscriptionAction.match(action)) {
    const { querySubscription } = action.payload;
    return {
      ...state,
      querySubscription,
    };
  }

  if (setLogsVolumeEnabledAction.match(action)) {
    const { enabled } = action.payload;
    if (!enabled && state.logsVolumeDataSubscription) {
      state.logsVolumeDataSubscription.unsubscribe();
    }
    return {
      ...state,
      logsVolumeEnabled: enabled,
      // NOTE: the dataProvider is not cleared, we may need it later,
      // if the user re-enables the histogram-visualization
      logsVolumeData: undefined,
    };
  }

  if (storeLogsVolumeDataProviderAction.match(action)) {
    let { logsVolumeDataProvider } = action.payload;
    if (state.logsVolumeDataSubscription) {
      state.logsVolumeDataSubscription.unsubscribe();
    }
    return {
      ...state,
      logsVolumeDataProvider,
      logsVolumeDataSubscription: undefined,
    };
  }

  if (cleanLogsVolumeAction.match(action)) {
    return {
      ...state,
      logsVolumeData: undefined,
    };
  }

  if (storeLogsVolumeDataSubscriptionAction.match(action)) {
    const { logsVolumeDataSubscription } = action.payload;
    return {
      ...state,
      logsVolumeDataSubscription,
    };
  }

  if (updateLogsVolumeDataAction.match(action)) {
    let { logsVolumeData } = action.payload;

    return {
      ...state,
      logsVolumeData,
    };
  }

  if (queryStreamUpdatedAction.match(action)) {
    return processQueryResponse(state, action);
  }

  if (queriesImportedAction.match(action)) {
    const { queries } = action.payload;
    return {
      ...state,
      queries,
      queryKeys: getQueryKeys(queries),
    };
  }

  if (changeLoadingStateAction.match(action)) {
    const { loadingState } = action.payload;
    return {
      ...state,
      queryResponse: {
        ...state.queryResponse,
        state: loadingState,
      },
      loading: loadingState === LoadingState.Loading || loadingState === LoadingState.Streaming,
    };
  }

  if (setPausedStateAction.match(action)) {
    const { isPaused } = action.payload;
    return {
      ...state,
      isPaused: isPaused,
    };
  }

  if (scanStartAction.match(action)) {
    return { ...state, scanning: true };
  }

  if (scanStopAction.match(action)) {
    return {
      ...state,
      scanning: false,
      scanRange: undefined,
    };
  }

  if (addResultsToCacheAction.match(action)) {
    const CACHE_LIMIT = 5;
    const { cache } = state;
    const { queryResponse, cacheKey } = action.payload;

    let newCache = [...cache];
    const isDuplicateKey = newCache.some((c) => c.key === cacheKey);

    if (!isDuplicateKey) {
      const newCacheItem = { key: cacheKey, value: queryResponse };
      newCache = [newCacheItem, ...newCache].slice(0, CACHE_LIMIT);
    }

    return {
      ...state,
      cache: newCache,
    };
  }

  if (clearCacheAction.match(action)) {
    return {
      ...state,
      cache: [],
    };
  }

  return state;
};

/**
 * Creates an observable that emits correlations once they are loaded
 */
const getCorrelations = () => {
  return new Observable<CorrelationData[]>((subscriber) => {
    const existingCorrelations = store.getState().explore.correlations;
    if (existingCorrelations) {
      subscriber.next(existingCorrelations);
      subscriber.complete();
    } else {
      const unsubscribe = store.subscribe(() => {
        const { correlations } = store.getState().explore;
        if (correlations) {
          unsubscribe();
          subscriber.next(correlations);
          subscriber.complete();
        }
      });
    }
  });
};

export const processQueryResponse = (
  state: ExploreItemState,
  action: PayloadAction<QueryEndedPayload>
): ExploreItemState => {
  const { response } = action.payload;
  const {
    request,
    state: loadingState,
    series,
    error,
    graphResult,
    logsResult,
    tableResult,
    rawPrometheusResult,
    traceFrames,
    nodeGraphFrames,
<<<<<<< HEAD
    rawPrometheusFrames,
=======
    flameGraphFrames,
>>>>>>> 26e7228c
  } = response;

  if (error) {
    if (error.type === DataQueryErrorType.Timeout) {
      return {
        ...state,
        queryResponse: response,
        loading: loadingState === LoadingState.Loading || loadingState === LoadingState.Streaming,
      };
    } else if (error.type === DataQueryErrorType.Cancelled) {
      return state;
    }

    // Send error to Angular editors
    // When angularSupportEnabled is removed we can remove this code and all references to eventBridge
    if (config.angularSupportEnabled && state.datasourceInstance?.components?.QueryCtrl) {
      state.eventBridge.emit(PanelEvents.dataError, error);
    }
  }

  if (!request) {
    return { ...state };
  }

  // Send legacy data to Angular editors
  // When angularSupportEnabled is removed we can remove this code and all references to eventBridge
  if (config.angularSupportEnabled && state.datasourceInstance?.components?.QueryCtrl) {
    const legacy = series.map((v) => toLegacyResponseData(v));
    state.eventBridge.emit(PanelEvents.dataReceived, legacy);
  }

  return {
    ...state,
    queryResponse: response,
    graphResult,
    tableResult,
    rawPrometheusResult,
    logsResult,
    loading: loadingState === LoadingState.Loading || loadingState === LoadingState.Streaming,
    showLogs: !!logsResult,
    showMetrics: !!graphResult,
    showTable: !!tableResult,
    showTrace: !!traceFrames.length,
    showNodeGraph: !!nodeGraphFrames.length,
<<<<<<< HEAD
    showRawPrometheus: !!rawPrometheusFrames.length,
=======
    showFlameGraph: !!flameGraphFrames.length,
>>>>>>> 26e7228c
  };
};<|MERGE_RESOLUTION|>--- conflicted
+++ resolved
@@ -950,11 +950,8 @@
     rawPrometheusResult,
     traceFrames,
     nodeGraphFrames,
-<<<<<<< HEAD
+    flameGraphFrames,
     rawPrometheusFrames,
-=======
-    flameGraphFrames,
->>>>>>> 26e7228c
   } = response;
 
   if (error) {
@@ -999,10 +996,7 @@
     showTable: !!tableResult,
     showTrace: !!traceFrames.length,
     showNodeGraph: !!nodeGraphFrames.length,
-<<<<<<< HEAD
     showRawPrometheus: !!rawPrometheusFrames.length,
-=======
     showFlameGraph: !!flameGraphFrames.length,
->>>>>>> 26e7228c
   };
 };