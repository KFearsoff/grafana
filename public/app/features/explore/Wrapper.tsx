--- conflicted
+++ resolved
@@ -19,11 +19,7 @@
 
 import { ExploreActions } from './ExploreActions';
 import { ExplorePaneContainer } from './ExplorePaneContainer';
-<<<<<<< HEAD
-import { lastSavedUrl, resetExploreAction, splitSizeUpdateAction } from './state/main';
-=======
-import { lastSavedUrl, resetExploreAction, saveCorrelationsAction } from './state/main';
->>>>>>> 62314bbf
+import { lastSavedUrl, resetExploreAction, splitSizeUpdateAction, saveCorrelationsAction } from './state/main';
 
 const styles = {
   pageScrollbarWrapper: css`
@@ -107,8 +103,9 @@
     // eslint-disable-next-line react-hooks/exhaustive-deps -- dispatch is stable, doesn't need to be in the deps array
   }, []);
 
-  const debouncedFunctionRef = useRef((prevWindowWidth?: number, rightPaneWidth?: number) => {
+  const windowWidthChangeDebounceRef = useRef((prevWindowWidth?: number, rightPaneWidth?: number) => {
     let rightPaneRatio = 0.5;
+    console.log('dfr', prevWindowWidth, rightPaneWidth);
     if (!containerRef.current) {
       return;
     }
@@ -133,13 +130,14 @@
   // eslint needs the callback to be inline to analyze the dependencies, but we need to use debounce from lodash
   // eslint-disable-next-line react-hooks/exhaustive-deps
   const onResize = useCallback(
-    debounce(() => debouncedFunctionRef.current(prevWindowWidth, rightPaneWidth), 500),
-    [prevWindowWidth, rightPaneWidth]
+    debounce(() => windowWidthChangeDebounceRef.current(prevWindowWidth, rightPaneWidth), 500),
+    [prevWindowWidth]
   );
 
   const updateSplitSize = (rightPaneWidth: number) => {
     const evenSplitWidth = window.innerWidth / 2;
-    const areBothSimilar = inRange(rightPaneWidth, evenSplitWidth - 100, evenSplitWidth + 100);
+    const areBothSimilar = inRange(rightPaneWidth, evenSplitWidth - 50, evenSplitWidth + 50);
+    console.log('updatesplitsize', areBothSimilar);
     if (areBothSimilar) {
       dispatch(splitSizeUpdateAction({ largerExploreId: undefined }));
     } else {
