--- conflicted
+++ resolved
@@ -77,11 +77,7 @@
   onOpenSplitView = () => {
     const { split } = this.props;
     split();
-<<<<<<< HEAD
-    reportInteraction('grafana_explore_splitView_opened', { origin: 'menu' });
-=======
-    reportInteraction('grafana_explore_split_view_opened');
->>>>>>> b0cb0256
+    reportInteraction('grafana_explore_split_view_opened', { origin: 'menu' });
   };
 
   onCloseSplitView = () => {
