import React from 'react';
import { PieChart } from '@grafana/ui';
import { PieChartOptions } from './types';
<<<<<<< HEAD
import {
  ByNamesMatcherMode,
  DynamicConfigValue,
  FieldMatcherID,
  isSystemOverrideWithRef,
  PanelProps,
  SystemConfigOverrideRule,
} from '@grafana/data';
import { changeSeriesColorConfigFactory } from '../timeseries/overrides/colorSeriesConfigFactory';
=======
import { PanelProps } from '@grafana/data';
>>>>>>> 36fc37fd

interface Props extends PanelProps<PieChartOptions> {}

export const PieChartPanel: React.FC<Props> = ({
  width,
  height,
  options,
  data,
  onFieldConfigChange,
  replaceVariables,
  fieldConfig,
  timeZone,
}) => {
<<<<<<< HEAD
  const onLabelClick = useCallback(
    (label: string) => {
      const displayOverrideRef = 'hideSeriesFrom';
      const isHideSeriesOverride = isSystemOverrideWithRef(displayOverrideRef);
      const hideFromIndex = fieldConfig.overrides.findIndex(isHideSeriesOverride);
      if (hideFromIndex < 0) {
        const override = createOverride([label]);
        onFieldConfigChange({ ...fieldConfig, overrides: [...fieldConfig.overrides, override] });
      } else {
        const overridesCopy = Array.from(fieldConfig.overrides);
        const [current] = overridesCopy.splice(hideFromIndex, 1) as SystemConfigOverrideRule[];
        const existing = getExistingDisplayNames(current);
        const index = existing.findIndex((name) => name === label);
        if (index < 0) {
          existing.push(label);
        } else {
          existing.splice(index, 1);
        }
        const override = createOverride(existing);
        onFieldConfigChange({ ...fieldConfig, overrides: [...overridesCopy, override] });
      }
    },
    [fieldConfig, onFieldConfigChange]
  );

  const onSeriesColorChange = useCallback(
    (label: string, color: string) => {
      onFieldConfigChange(changeSeriesColorConfigFactory(label, color, fieldConfig));
    },
    [fieldConfig, onFieldConfigChange]
  );

=======
>>>>>>> 36fc37fd
  return (
    <PieChart
      width={width}
      height={height}
      timeZone={timeZone}
      fieldConfig={fieldConfig}
      reduceOptions={options.reduceOptions}
      replaceVariables={replaceVariables}
      onLabelClick={onLabelClick}
      data={data.series}
      pieType={options.pieType}
      displayLabels={options.displayLabels}
      legendOptions={options.legend}
      tooltipOptions={options.tooltip}
    />
  );
};

function createOverride(names: string[], property?: DynamicConfigValue): SystemConfigOverrideRule {
  property = property ?? {
    id: 'custom.hideFrom',
    value: {
      graph: true,
      legend: false,
      tooltip: false,
    },
  };

  return {
    __systemRef: 'hideSeriesFrom',
    matcher: {
      id: FieldMatcherID.byNames,
      options: {
        mode: ByNamesMatcherMode.include,
        names: names,
        readOnly: true,
      },
    },
    properties: [
      {
        ...property,
        value: {
          graph: true,
          legend: false,
          tooltip: false,
        },
      },
    ],
  };
}

const getExistingDisplayNames = (rule: SystemConfigOverrideRule): string[] => {
  const names = rule.matcher.options?.names;
  if (!Array.isArray(names)) {
    return [];
  }
  return names;
};<|MERGE_RESOLUTION|>--- conflicted
+++ resolved
@@ -1,7 +1,6 @@
-import React from 'react';
+import React, { useCallback } from 'react';
 import { PieChart } from '@grafana/ui';
 import { PieChartOptions } from './types';
-<<<<<<< HEAD
 import {
   ByNamesMatcherMode,
   DynamicConfigValue,
@@ -10,10 +9,6 @@
   PanelProps,
   SystemConfigOverrideRule,
 } from '@grafana/data';
-import { changeSeriesColorConfigFactory } from '../timeseries/overrides/colorSeriesConfigFactory';
-=======
-import { PanelProps } from '@grafana/data';
->>>>>>> 36fc37fd
 
 interface Props extends PanelProps<PieChartOptions> {}
 
@@ -27,7 +22,6 @@
   fieldConfig,
   timeZone,
 }) => {
-<<<<<<< HEAD
   const onLabelClick = useCallback(
     (label: string) => {
       const displayOverrideRef = 'hideSeriesFrom';
@@ -52,16 +46,6 @@
     },
     [fieldConfig, onFieldConfigChange]
   );
-
-  const onSeriesColorChange = useCallback(
-    (label: string, color: string) => {
-      onFieldConfigChange(changeSeriesColorConfigFactory(label, color, fieldConfig));
-    },
-    [fieldConfig, onFieldConfigChange]
-  );
-
-=======
->>>>>>> 36fc37fd
   return (
     <PieChart
       width={width}
