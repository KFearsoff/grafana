--- conflicted
+++ resolved
@@ -45,13 +45,10 @@
 import {contextSrv} from './services/context_srv';
 import {KeybindingSrv} from './services/keybindingSrv';
 import {helpModal} from './components/help/help';
-<<<<<<< HEAD
 import {collapseBox} from './components/collapse_box';
 import {JsonExplorer} from './components/json_explorer/json_explorer';
-=======
 import {NavModelSrv, NavModel} from './nav_model_srv';
 
->>>>>>> 812ac5cb
 
 export {
   arrayJoin,
@@ -75,11 +72,8 @@
   contextSrv,
   KeybindingSrv,
   helpModal,
-<<<<<<< HEAD
   collapseBox,
   JsonExplorer,
-=======
   NavModelSrv,
   NavModel,
->>>>>>> 812ac5cb
 };