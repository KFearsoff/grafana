import { Team, TeamsState, TeamState, TeamGroup, TeamMember } from './teams';
import { AlertRuleDTO, AlertRule, AlertRulesState } from './alerting';
import { LocationState, LocationUpdate, UrlQueryMap, UrlQueryValue } from './location';
import { NavModel, NavModelItem, NavIndex } from './navModel';
import { FolderDTO, FolderState, FolderInfo } from './folders';
import { DashboardState } from './dashboard';
import { DashboardAcl, OrgRole, PermissionLevel } from './acl';
import { ApiKey, ApiKeysState, NewApiKey } from './apiKeys';
import { Invitee, OrgUser, User, UsersState, UserState } from './user';
import { DataSource, DataSourceSelectItem, DataSourcesState } from './datasources';
import {
  TimeRange,
  LoadingState,
  TimeSeries,
  TimeSeriesVM,
  TimeSeriesVMs,
  TimeSeriesStats,
  NullValueMode,
  DataQuery,
  DataQueryResponse,
  DataQueryOptions,
} from './series';
import { PanelProps, PanelOptionsProps } from './panel';
<<<<<<< HEAD
import { PluginDashboard, PluginMeta, Plugin, PanelPlugin, PluginsState } from './plugins';
import { Organization, OrganizationPreferences, OrganizationState } from './organization';
=======
import { PluginDashboard, PluginMeta, Plugin, PluginsState } from './plugins';
import { Organization, OrganizationState } from './organization';
>>>>>>> 36ff9466
import {
  AppNotification,
  AppNotificationSeverity,
  AppNotificationsState,
  AppNotificationTimeout,
} from './appNotifications';
import { DashboardSearchHit } from './search';

export {
  Team,
  TeamsState,
  TeamState,
  TeamGroup,
  TeamMember,
  AlertRuleDTO,
  AlertRule,
  AlertRulesState,
  LocationState,
  LocationUpdate,
  NavModel,
  NavModelItem,
  NavIndex,
  UrlQueryMap,
  UrlQueryValue,
  FolderDTO,
  FolderState,
  FolderInfo,
  DashboardState,
  DashboardAcl,
  OrgRole,
  PermissionLevel,
  DataSource,
  DataSourceSelectItem,
  PluginMeta,
  ApiKey,
  ApiKeysState,
  NewApiKey,
  Plugin,
  PluginsState,
  DataSourcesState,
  Invitee,
  OrgUser,
  User,
  UsersState,
  TimeRange,
  LoadingState,
  PanelPlugin,
  PanelProps,
  PanelOptionsProps,
  TimeSeries,
  TimeSeriesVM,
  TimeSeriesVMs,
  NullValueMode,
  TimeSeriesStats,
  DataQuery,
  DataQueryResponse,
  DataQueryOptions,
  PluginDashboard,
  Organization,
  OrganizationState,
  AppNotification,
  AppNotificationsState,
  AppNotificationSeverity,
  AppNotificationTimeout,
  DashboardSearchHit,
  UserState,
};

export interface StoreState {
  navIndex: NavIndex;
  location: LocationState;
  alertRules: AlertRulesState;
  teams: TeamsState;
  team: TeamState;
  folder: FolderState;
  dashboard: DashboardState;
  dataSources: DataSourcesState;
  users: UsersState;
  organization: OrganizationState;
  appNotifications: AppNotificationsState;
  user: UserState;
}<|MERGE_RESOLUTION|>--- conflicted
+++ resolved
@@ -21,13 +21,8 @@
   DataQueryOptions,
 } from './series';
 import { PanelProps, PanelOptionsProps } from './panel';
-<<<<<<< HEAD
 import { PluginDashboard, PluginMeta, Plugin, PanelPlugin, PluginsState } from './plugins';
-import { Organization, OrganizationPreferences, OrganizationState } from './organization';
-=======
-import { PluginDashboard, PluginMeta, Plugin, PluginsState } from './plugins';
 import { Organization, OrganizationState } from './organization';
->>>>>>> 36ff9466
 import {
   AppNotification,
   AppNotificationSeverity,
